--- conflicted
+++ resolved
@@ -212,41 +212,6 @@
         m = M()
         self.checkGraphModule(m, (a, b))
 
-<<<<<<< HEAD
-    def test_tensor_attribute(self):
-        class TensorAttribute(torch.nn.Module):
-            def __init__(self):
-                super().__init__()
-                self.tensor = torch.rand(3, 4)
-
-            def forward(self, x):
-                return torch.nn.functional.linear(x, self.tensor)
-
-        ta = TensorAttribute()
-        traced = symbolic_trace(ta)
-        traced(torch.rand(4, 4))
-
-        class WrapperForQualname(torch.nn.Module):
-            def __init__(self):
-                super().__init__()
-                self.ta = TensorAttribute()
-
-            def forward(self, x):
-                return torch.nn.functional.linear(x, self.ta.tensor)
-
-        wfq = WrapperForQualname()
-        traced2 = symbolic_trace(wfq)
-        traced2(torch.rand(4, 4))
-
-    def test_tensor_constant(self):
-        class ConstTensor(torch.nn.Module):
-            def forward(self, x):
-                return torch.nn.functional.linear(x, torch.zeros(3, 4))
-
-        ct = ConstTensor()
-        traced = symbolic_trace(ct)
-        traced(torch.rand(4, 4))
-=======
     @skipIfRocm
     def test_native_callable(self):
         # This test exercises the case where we use FX to translate from Python
@@ -401,7 +366,39 @@
         for node in m_g.graph.nodes:
             self.assertTrue(node.name != "getattr")
 
->>>>>>> 29a2267a
+    def test_tensor_attribute(self):
+        class TensorAttribute(torch.nn.Module):
+            def __init__(self):
+                super().__init__()
+                self.tensor = torch.rand(3, 4)
+
+            def forward(self, x):
+                return torch.nn.functional.linear(x, self.tensor)
+
+        ta = TensorAttribute()
+        traced = symbolic_trace(ta)
+        traced(torch.rand(4, 4))
+
+        class WrapperForQualname(torch.nn.Module):
+            def __init__(self):
+                super().__init__()
+                self.ta = TensorAttribute()
+
+            def forward(self, x):
+                return torch.nn.functional.linear(x, self.ta.tensor)
+
+        wfq = WrapperForQualname()
+        traced2 = symbolic_trace(wfq)
+        traced2(torch.rand(4, 4))
+
+    def test_tensor_constant(self):
+        class ConstTensor(torch.nn.Module):
+            def forward(self, x):
+                return torch.nn.functional.linear(x, torch.zeros(3, 4))
+
+        ct = ConstTensor()
+        traced = symbolic_trace(ct)
+        traced(torch.rand(4, 4))
 
 if __name__ == '__main__':
     run_tests()
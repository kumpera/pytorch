#pragma once

#include <ATen/native/vulkan/api/Common.h>
#include <ATen/native/vulkan/api/Shader.h>

namespace at {
namespace native {
namespace vulkan {
namespace api {

class Context final {
 public:
  explicit Context(bool enable_validation_layers);
<<<<<<< HEAD
  Context(const Context&) = delete;
  Context& operator=(const Context&) = delete;
  Context(Context&&) = default;
  Context& operator=(Context&&) = default;
=======
>>>>>>> f0b7c638
  ~Context() = default;

  inline VkInstance instance() const {
    return instance_.get();
  }

  inline VkPhysicalDevice physical_device() const {
    return physical_device_;
  }

  inline const VkPhysicalDeviceLimits& physical_device_limits() const {
    return physical_device_limits_;
  }

  inline VkDevice device() const {
    return device_.get();
  }

  inline VkQueue queue() const {
    return queue_;
  }

  inline Shader::Cache& shader_cache() {
    return shader_cache_;
  }

 private:
  Handle<VkInstance, decltype(&VK_DELETER(Instance))> instance_;
  VkPhysicalDevice physical_device_;
  VkPhysicalDeviceLimits physical_device_limits_;
  uint32_t compute_queue_family_index_;
  Handle<VkDevice, decltype(&VK_DELETER(Device))> device_;
  VkQueue queue_;
  Shader::Cache shader_cache_;
};

bool available();
Context& context();

} // namespace api
} // namespace vulkan
} // namespace native
} // namespace at<|MERGE_RESOLUTION|>--- conflicted
+++ resolved
@@ -11,13 +11,6 @@
 class Context final {
  public:
   explicit Context(bool enable_validation_layers);
-<<<<<<< HEAD
-  Context(const Context&) = delete;
-  Context& operator=(const Context&) = delete;
-  Context(Context&&) = default;
-  Context& operator=(Context&&) = default;
-=======
->>>>>>> f0b7c638
   ~Context() = default;
 
   inline VkInstance instance() const {

--- conflicted
+++ resolved
@@ -603,13 +603,12 @@
     } else {
       LOG(INFO) << "[Rank " << rank_  << "] torch_ucc.so failed to load";
     }
-<<<<<<< HEAD
-  }
-
-  if (ucc_lib != nullptr) {
+  });
+
+  if (ucc_lib_ != nullptr) {
     LOG(INFO) << "[Rank " << rank_  << "] torch_ucc.so loaded";
     typedef void *fn(void *);
-    auto createProcessGroupUCCForNCCL = reinterpret_cast<fn*>(ucc_lib->sym("_Z28createProcessGroupUCCForNCCLPv"));
+    auto createProcessGroupUCCForNCCL = reinterpret_cast<fn*>(ucc_lib_->sym("_Z28createProcessGroupUCCForNCCLPv"));
     struct args_t {
       const c10::intrusive_ptr<Store>& store;
       int rank = -1;
@@ -621,12 +620,9 @@
       .size = size
     };
     auto raw_ucc_pg = static_cast<ProcessGroup *>(createProcessGroupUCCForNCCL(&args));
-    ucc_pg = c10::intrusive_ptr<ProcessGroup>::unsafe_steal_from_new(raw_ucc_pg);
+    ucc_pg_ = c10::intrusive_ptr<ProcessGroup>::unsafe_steal_from_new(raw_ucc_pg);
     LOG(INFO) << "[Rank " << rank_  << "] ProcessGroupUCC created.";
   }
-=======
-  });
->>>>>>> 5bca2c3e
 }
 
 void ProcessGroupNCCL::runHealthCheck() {
@@ -2239,17 +2235,11 @@
       "nccl:_all_gather_base");
 }
 
-<<<<<<< HEAD
-<<<<<<< HEAD
 bool ProcessGroupNCCL::isUCCAvailable() const {
-  return ucc_pg;
-}
-=======
-std::shared_ptr<at::DynamicLibrary> ProcessGroupNCCL::ucc_lib = nullptr;
->>>>>>> load-ucc.so
-=======
+  return (ucc_pg_ != nullptr);
+}
+
 std::shared_ptr<at::DynamicLibrary> ProcessGroupNCCL::ucc_lib_ = nullptr;
->>>>>>> 5bca2c3e
 
 } // namespace c10d
 

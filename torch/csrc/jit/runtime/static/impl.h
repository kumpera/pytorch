#pragma once

#include <ATen/core/interned_strings.h>
#include <ATen/core/ivalue.h>
#include <c10/core/CPUAllocator.h>
#include <torch/csrc/jit/api/module.h>
#include <torch/csrc/jit/ir/ir.h>
#include <torch/csrc/jit/passes/constant_propagation.h>
#include <torch/csrc/jit/passes/freeze_module.h>
#include <torch/csrc/jit/passes/inliner.h>

#ifdef FBCODE_CAFFE2
#include <folly/container/F14Map.h>
#include <folly/container/F14Set.h>
#endif

namespace torch {
namespace jit {

#ifdef FBCODE_CAFFE2
template <typename Key, typename Value>
using FastMap = folly::F14FastMap<Key, Value>;
template <typename Key>
using FastSet = folly::F14FastSet<Key>;
#else
template <typename Key, typename Value>
using FastMap = std::unordered_map<Key, Value>;
template <typename Key>
using FastSet = std::unordered_set<Key>;
#endif

TORCH_API bool canEnableStaticRuntime(
    const std::shared_ptr<torch::jit::Graph>& graph);

struct TORCH_API StaticModuleOptions {
  // to batch allocate (deallocate) tensor storage for all non-escaping
  // temporary tensors
  bool cleanup_activations{true};
  // enabling out variant allows Static Runtime to do memory planning
  bool enable_out_variant{true};
  // to reuse tensor storage for tensors whose live-range do not overlap to
  // reduce memory footprint (enable_out_variant must be true)
  bool optimize_memory{true};
  // to batch allocate tensor storage for output tensors of the
  // graph, where storage is deallocated outside static runtime
  // (enable_out_variant must be true)
  bool optimize_graph_output_memory{false};
};

/// The static runime supports two execution modes.
///
/// Mode 1: single-threaded with no parallelism except for intra-op parallelism
/// For this mode, you can do either:
/// @code
///   // m is a TorchScript module
///   auto module = StaticModule(m, opts);
///   auto output = module(args, kwargs);
/// @endcode
///
/// or
///
/// @code
///   // g is the TorchScript graph
///   auto module = StaticModule(g, opts);
///   auto output = module(args, kwargs);
/// @endcode
///
/// Mode 2: similar to data parallelism, run the same model for different inputs
/// on different threads at the same time.
/// You should have one StaticModule per model, and one StaticRuntime instance
/// per running thread. To avoiding creating StaticRuntimes on the fly, use a
/// synchronized stack (i.e. boost::lockfree::stack) to cache all the
/// StaticRuntime instances in your code.
/// @code
///   // initialization
///   auto module = std::make_shared<StaticModule>(m, opts);
///
///   // 128 is good for most cases. Pick a number that works for you
///   boost::lockfree::stack<std::shared_ptr<StaticRuntime>,
///     boost::lockfree::fixed_sized<true>> pool(128);
///
///   // inference
///   std::shared_ptr<StaticRuntime> runtime = nullptr;
///   pool.pop(runtime);
///   if (!runtime) {
///     // holds a reference to the underlying module
///     // but does its own memory management
///     runtime = std::make_shared<StaticRuntime>(*module);
///   }
///   auto output = runtime(args, kwargs);
///   pool.push(runtime);
/// @endcode
///

class MemoryPlanner;
class ProcessedNode;
class StaticRuntime;
class TORCH_API StaticModule {
 public:
  explicit StaticModule(
      std::shared_ptr<torch::jit::Graph> g,
      const StaticModuleOptions& opts = StaticModuleOptions());

  explicit StaticModule(
      const torch::jit::Module& m,
      bool is_frozen = false,
      const StaticModuleOptions& opts = StaticModuleOptions());

  typedef enum {
    CONSTANT_VALUE = -2, // VALUE nodes defined by prim::Constant
    INPUT_VALUE = -1, // VALUE nodes representing graph inputs
  } VALUE_KIND;

 private:
  explicit StaticModule(
      std::pair<std::shared_ptr<torch::jit::Graph>, std::shared_ptr<Module>>
      graph_and_module,
      const StaticModuleOptions& opts);

  // for <kind, idx>
  //   if kind == CONSTANT_VALUE: map to constants_[idx]
  //   if kind == INPUT_VALUE: map to inputs_[idx]
  //   otherwise: map to nodes_[kind].outputs()[idx]
  using DefInfo = std::pair<int, int>;

 public:
  std::vector<at::Tensor> operator()(const std::vector<at::Tensor>& inps);

  // This interface only works if StaticModule was initialized
  // with a TorchScript module, otherwise use the above interface
  c10::IValue operator()(
      const std::vector<c10::IValue>& args,
      const std::unordered_map<std::string, c10::IValue>& kwargs);

  const Graph& graph() const {
    return *graph_;
  }

  const Module& module() const {
    return *module_;
  }

  const StaticModuleOptions& opts() const;
  size_t num_inputs() const;
  size_t num_outputs() const;

  const FastMap<int, std::vector<DefInfo>>& index_map() const {
    return node_inputs_ssa_def_map_;
  }

  const std::vector<DefInfo>& output_indices() const {
    return output_ssa_defs_;
  }

  const std::vector<IValue>& constants() const {
    return constants_;
  }

  const std::vector<ProcessedNode>& nodes() const {
    return nodes_;
  }

  bool is_optimizable_container_type(Node* n) const {
    auto it = node_is_optimizable_container_type_.find(n);
    return it != node_is_optimizable_container_type_.end();
  }

  const c10::optional<c10::FunctionSchema>& schema() const {
    return schema_;
  }

  const FastMap<const Value*, std::vector<const Value*>>&
  values_share_same_storage() const {
    return value_to_same_storage_values_;
  }

  const FastSet<const Value*>& external_values() const {
    return external_values_;
  }

  bool first_input_is_self() const {
    return first_input_is_self_;
  }

  StaticRuntime& runtime();

 private:
  StaticModuleOptions opts_;
  bool first_input_is_self_{false};
  std::shared_ptr<torch::jit::Graph> graph_;
  std::shared_ptr<torch::jit::Module> module_;
  c10::optional<c10::FunctionSchema> schema_;
  std::unique_ptr<StaticRuntime> cached_runtime_;

  // Bookkeeping for creating new StaticRuntime instances
  // IValue table (defined by prim::Constant nodes)
  std::vector<IValue> constants_;
  // The nodes we need to run
  std::vector<ProcessedNode> nodes_;
  // a vector of ssa_defs corresponding to graph->outputs()
  std::vector<DefInfo> output_ssa_defs_;
  // map a node idx (in graph order) to a vector of ssa_defs for node inputs
  FastMap<int, std::vector<DefInfo>> node_inputs_ssa_def_map_;

  // Bookkeeping for MemoryPlanner in StaticRuntime
  // values whose live-time exceeds that of running one inference (e.g., input,
  // output, prim::Constants, and their aliases)
  FastSet<const Value*> external_values_;
  // map a value to the set of values that may share the same storage with it
  FastMap<const Value*, std::vector<const Value*>>
      value_to_same_storage_values_;

  FastSet<Node*> node_is_optimizable_container_type_;
};

class TORCH_API StaticRuntime {
 public:
  explicit StaticRuntime(const StaticModule& sm);

  std::vector<at::Tensor> operator()(const std::vector<at::Tensor>& inps);

  // This interface only works if StaticModule was initialized
  // with a TorchScript module, otherwise use the above interface
  c10::IValue operator()(
      const std::vector<c10::IValue>& args,
      const std::unordered_map<std::string, c10::IValue>& kwargs);

  void display_nodes(
      const std::vector<c10::IValue>& args,
      const std::unordered_map<std::string, c10::IValue>& kwargs);

  void benchmark(
      const std::vector<c10::IValue>& args,
      const std::unordered_map<std::string, c10::IValue>& kwargs,
      const int warmup_runs,
      const int main_runs,
      bool print_per_node_time = false);

  float benchmark_model(
      const std::vector<c10::IValue>& args,
      const std::unordered_map<std::string, c10::IValue>& kwargs,
      const int warmup_runs,
      const int main_runs);

  struct IndividualMetrics {
    float setup_time{0.0};
    float memory_alloc_time{0.0};
    float memory_dealloc_time{0.0};
    float output_dealloc_time{0.0};
    float total_time{0.0};
    size_t out_nodes_count{0};
    size_t total_nodes_count{0};
    std::vector<float> time_per_node;
    std::unordered_map<std::string, float> time_per_node_type;
    std::unordered_map<std::string, float> percent_per_node_type;
    std::unordered_map<std::string, int> instances_per_node_type;
    std::unordered_set<std::string> out_nodes;
    std::unordered_set<std::string> native_nodes;
  };

  IndividualMetrics benchmark_individual_ops(
      const std::vector<c10::IValue>& args,
      const std::unordered_map<std::string, c10::IValue>& kwargs,
      const int warmup_runs,
      const int main_runs);

  // Input is readwrite
  IValue& Input(size_t i) {
    DCHECK(i < inputs_.size());
    return inputs_[i];
  }

  // Output is readonly. The writing process happens inside ProcessedNodes
  const IValue& Output(size_t i) const {
    DCHECK(i < outputs_.size());
    return *outputs_[i];
  }

  const std::vector<IValue*> outputs() const {
    return outputs_;
  }

  const std::vector<ProcessedNode>& nodes() const {
    return nodes_;
  }

  std::vector<ProcessedNode>& nodes() {
    return nodes_;
  }

  const Graph& graph() const {
    return static_module_.graph();
  }

  void check_for_memory_leak(bool output_returned = true);

  bool is_optimizable_container_type(Node* n) const {
    return static_module_.is_optimizable_container_type(n);
  }

 private:
  // helper method for copying input args/kwargs into inputs_
  void set_inputs(
      const std::vector<c10::IValue>& args,
      const std::unordered_map<std::string, c10::IValue>& kwargs);

  // clean up owning refs of input IValues
  void clean_up_input_ivalues() {
    for (IValue& ival : inputs_) {
      ival = IValue();
    }
  }

  // Memory planning is only enabled if sm->opts().cleanup_activations is true.
  // Otherwise, the memory used by activations is cached inside the static
  // runtime.
  const StaticModule& static_module_;
  std::unique_ptr<MemoryPlanner> planner_;
  std::vector<IValue> inputs_;
  std::vector<IValue*> outputs_;
  std::vector<ProcessedNode> nodes_;
};

/// There are three types of ops in a processed graph in Static Runtime:
///   1. op with _out variant
///   2. view producing op
///   3. tensor producing op (could be replaced with type 1 by adding the _out
///      variant to Static Runtime)
/// In Static Runtime, type 2 ops are replaced with their corespoinding copy
/// versions when enable_out_variant is enabled and become type 1 ops.The memory
/// planner only manages tensors that are outputs of type 1 ops. For type 3, the
/// output tensors are allocated inside the operator and can't be directly
/// managed by memory planner.
///
/// Memory planner tries to minimize the number of memory allocations by
/// tracking the output tensors of ops with _out variants with unique DataPtr
/// (part of StorageImpl). It tries to do this in several steps:
///   1. record the max memory usage for each Tensor with unique DataPtr at the
///      end of each iteration
///   2. in the next iteration, allocate the buffer for the max total usage and
///      compute the offset of each allocation with regard to the single memory
///      buffer, optionally reusing memory. In the first iteration, we rely on
///      the default allocator for memory allocation.
///   3. free the buffer at the end of each iteration
/// Steps 1 and 3 are handled by `deallocate()`, and step 2 by `allocate()`.
/// Only models with simple output types are supported, i.e. None, Tensor or
/// List/Tuple/Dict of Tensors. Complex output types such as List of Lists are
/// not supported.

class TORCH_API MemoryPlanner {
 public:
  explicit MemoryPlanner(
      StaticRuntime* runtime,
      const FastMap<const Value*, std::vector<const Value*>>&,
      const FastSet<const Value*>& external_values,
      bool enable_out_variant,
      bool manage_graph_output_memory);
  // disable copying and moving
  MemoryPlanner(const MemoryPlanner&) = delete;
  MemoryPlanner& operator=(const MemoryPlanner&) = delete;
  MemoryPlanner(MemoryPlanner&&) = delete;
  MemoryPlanner& operator=(MemoryPlanner&&) = delete;

  void allocate();
  void deallocate();

  size_t total_managed() const {
    return managed_bytes_;
  }
  size_t total_reused_tensors() const {
    return reused_tensors_;
  }

  static size_t computeAlignedTensorSize(size_t nbytes);
  static at::DataPtr allocateBuffer(
      size_t size,
      at::DeviceType deviceType = at::kCPU);

 private:
  // ivalues created in one run but not managed by MemoryPlanner
  std::vector<IValue*> unmanaged_ivalues_;

  // each pair contains the size (in bytes) of data to be allocated
  // and a vector of Tensors that should be backed by that same data.
  // Thus, if memonger is disabled, all vectors are of size 1.
  std::vector<std::pair<size_t, std::vector<at::Tensor*>>> managed_tensors_;
  at::DataPtr buffer_; // allocated each time we call Run()
  size_t managed_bytes_{0};
  size_t reused_tensors_{0};

  // since output tensors are alive after one inference, their storage
  // is managed differently (e.g., deallocation happens at client side)
  // std::vector<std::pair<size_t, std::vector<at::Tensor*>>>
  //     managed_output_storage_;
  // size_t managed_output_bytes_{0};
  // size_t reused_output_tensors_{0};
  // at::DataPtr output_buffer_; // allocated each time we call Run()
};

// NOLINTNEXTLINE(cppcoreguidelines-pro-type-member-init)
class TORCH_API ProcessedNode {
 public:
  // NOLINTNEXTLINE(cppcoreguidelines-pro-type-member-init)
  ProcessedNode() = default;
  ProcessedNode(
      Node* n,
      std::vector<const IValue*>&& inputs,
      bool enable_out_variant);

  void run();

  Node* node() const {
    return node_;
  }

  // Input is readonly
  const IValue& Input(size_t i) const {
    DCHECK(i < inputs_.size());
    return *inputs_[i];
  }

  // Output is readwrite
  IValue& Output(size_t i) {
    DCHECK(i < outputs_.size());
    return outputs_[i];
  }

  void set_input(size_t index, const IValue* ival) {
    inputs_[index] = ival;
  }

  const std::vector<IValue>& outputs() const {
    return outputs_;
  }

  const std::vector<const IValue*>& inputs() const {
    return inputs_;
  }

  bool has_out_variant() const {
    return static_cast<bool>(fn_);
  }

  bool has_native() const {
    return static_cast<bool>(native_fn_);
  }

  bool verify_outputs_not_overlapping_with_immutable_inputs() const;

 private:
  Node* node_;
  c10::optional<Operation> op_;
  std::function<void(ProcessedNode*)> fn_;
  std::function<void(ProcessedNode*)> native_fn_;
  std::vector<const IValue*> inputs_; // unowned
  std::vector<IValue> outputs_;
};

//  Map each value to all values that are alive at the same time.
<<<<<<< HEAD
using LivenessMap = std::unordered_map<const Value*, std::set<const Value*>>;
=======
using LivenessMap = FastMap<const Value*, std::set<const Value*>>;
>>>>>>> eae149c3

typedef struct LiveRange {
  size_t begin;
  size_t end;
<<<<<<< HEAD
=======

>>>>>>> eae149c3
} LiveRange;

inline std::ostream& operator<<(std::ostream& str, LiveRange lvr) {
  return str << "[" << lvr.begin << ", " << lvr.end << "]";
}

struct live_range_start_cmp {
  bool operator()(LiveRange const& lvr1, LiveRange const& lvr2) const {
    return lvr1.begin == lvr2.begin ? lvr1.end < lvr2.end
                                    : lvr1.begin < lvr2.begin;
  }
};

struct live_range_end_cmp {
  bool operator()(LiveRange const& lvr1, LiveRange const& lvr2) const {
    return lvr1.end == lvr2.end ? lvr1.begin < lvr2.begin : lvr1.end < lvr2.end;
  }
};

struct live_range_hash {
  size_t operator()(LiveRange const& range) const {
    return std::hash<size_t>()(range.begin) ^
        (std::hash<size_t>()(range.end) << 1);
  }
};

inline bool operator==(const LiveRange& lhs, const LiveRange& rhs) {
  return lhs.begin == rhs.begin && lhs.end == rhs.end;
}

inline bool operator!=(const LiveRange& lhs, const LiveRange& rhs) {
  return !(lhs == rhs);
}

using LiveRangesMap = std::unordered_map<const Value*, LiveRange>;

TORCH_API std::unordered_set<const Value*> GetAlwaysAliveValues(
    const std::shared_ptr<torch::jit::Graph>& graph,
    AliasDb& db);

TORCH_API std::pair<LivenessMap, LiveRangesMap> GetLiveness(
    const std::shared_ptr<torch::jit::Graph>& graph,
<<<<<<< HEAD
    const std::unordered_set<const Value*>& always_alive,
=======
    const FastSet<const Value*>& always_alive,
>>>>>>> eae149c3
    AliasDb& db);

} // namespace jit
} // namespace torch<|MERGE_RESOLUTION|>--- conflicted
+++ resolved
@@ -457,19 +457,11 @@
 };
 
 //  Map each value to all values that are alive at the same time.
-<<<<<<< HEAD
-using LivenessMap = std::unordered_map<const Value*, std::set<const Value*>>;
-=======
 using LivenessMap = FastMap<const Value*, std::set<const Value*>>;
->>>>>>> eae149c3
 
 typedef struct LiveRange {
   size_t begin;
   size_t end;
-<<<<<<< HEAD
-=======
-
->>>>>>> eae149c3
 } LiveRange;
 
 inline std::ostream& operator<<(std::ostream& str, LiveRange lvr) {
@@ -512,11 +504,7 @@
 
 TORCH_API std::pair<LivenessMap, LiveRangesMap> GetLiveness(
     const std::shared_ptr<torch::jit::Graph>& graph,
-<<<<<<< HEAD
-    const std::unordered_set<const Value*>& always_alive,
-=======
     const FastSet<const Value*>& always_alive,
->>>>>>> eae149c3
     AliasDb& db);
 
 } // namespace jit

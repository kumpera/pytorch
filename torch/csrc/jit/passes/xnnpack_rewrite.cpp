--- conflicted
+++ resolved
@@ -94,20 +94,6 @@
   // fuse decomposed linear into aten::linear
   FuseLinear(graph);
 
-<<<<<<< HEAD
-=======
-  std::string linear_before_inline = R"(
-    graph(%linear, %input, %weight, %bias):
-        %res = prim::CallFunction(%linear, %input, %weight, %bias)
-        return (%res))";
-  std::string prepacked_ops_pattern_before_inline = R"(
-    graph(%linear, %input, %weight, %bias):
-        %output_min_max : None = prim::Constant()
-        %packed_weight_bias = prepacked::linear_clamp_prepack(
-            %weight, %bias, %output_min_max, %output_min_max)
-        %res = prepacked::linear_clamp_run(%input, %packed_weight_bias)
-        return (%res))";
->>>>>>> b853334a
   std::string linear_pattern = R"(
     graph(%input, %weight, %bias):
         %res = aten::linear(%input, %weight, %bias)
@@ -120,35 +106,11 @@
         %res = prepacked::linear_clamp_run(%input, %packed_weight_bias)
         return (%res))";
 
-<<<<<<< HEAD
-=======
-  auto filter = [](const Match& match,
-                   const std::unordered_map<std::string, Value*>& vmap) {
-    const auto& match_vmap = match.values_map;
-    auto linear_value = match_vmap.at(vmap.at("linear"));
-    auto func_name = graph_rewrite_helper::getFuncName(linear_value);
-    if (func_name == "linear") {
-      return true;
-    }
-    return false;
-  };
-
   std::vector<std::pair<std::string, std::string>> value_mappings(
       {{"output_min_max", "res"},
        {"packed_weight_bias", "res"},
        {"res", "res"}});
 
-  SubgraphRewriter linear_call_fn_rewriter;
-  linear_call_fn_rewriter.RegisterRewritePattern(
-      linear_before_inline,
-      prepacked_ops_pattern_before_inline,
-      value_mappings);
-  linear_call_fn_rewriter.runOnGraph(graph, filter);
-
-  value_mappings = {
-      {"output_min_max", "res"}, {"packed_weight_bias", "res"}, {"res", "res"}};
-
->>>>>>> b853334a
   SubgraphRewriter linear_rewriter;
   linear_rewriter.RegisterRewritePattern(
       linear_pattern, prepacked_ops_pattern, value_mappings);

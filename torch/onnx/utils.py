--- conflicted
+++ resolved
@@ -206,10 +206,6 @@
 
         torch._C._jit_pass_onnx_fold_if(graph)
 
-<<<<<<< HEAD
-        from torch.onnx.symbolic_helper import _export_onnx_opset_version
-=======
->>>>>>> 8be5b1ca
         torch._C._jit_pass_onnx_peephole(graph, _export_onnx_opset_version, fixed_batch_size)
         torch._C._jit_pass_lint(graph)
 

from functools import wraps, partial
from itertools import product, chain
import itertools
import collections
import copy
import operator
import random
import numbers
import unittest

import torch
import numpy as np
from torch._six import inf
import collections.abc

from typing import Any, Callable, List, Optional, Sequence, Tuple, Union, Dict

from torch.testing import make_non_contiguous, make_tensor
from torch.testing._internal.common_dtype import (
    _dispatch_dtypes, floating_types, floating_types_and, complex_types, floating_and_complex_types,
    floating_and_complex_types_and, all_types_and_complex_and, all_types_and, all_types_and_complex, integral_types_and,
    all_types, double_types,
)
from torch.testing._internal.common_device_type import \
    (onlyOnCPUAndCUDA, skipCUDAIfNoMagma, skipCUDAIfNoMagmaAndNoCusolver, skipCUDAIfNoCusolver,
     skipCPUIfNoLapack, skipCPUIfNoFFT, skipCUDAIfRocm, precisionOverride, toleranceOverride, tol)
from torch.testing._internal.common_cuda import CUDA11OrLater, SM53OrLater, SM60OrLater
from torch.testing._internal.common_utils import \
    (is_iterable_of_tensors,
     random_symmetric_matrix, random_symmetric_psd_matrix,
     make_fullrank_matrices_with_distinct_singular_values,
     random_symmetric_pd_matrix, make_symmetric_matrices,
     make_symmetric_pd_matrices, random_square_matrix_of_rank,
     random_fullrank_matrix_distinct_singular_value,
     TEST_WITH_ROCM, IS_WINDOWS, IS_MACOS, TEST_SCIPY,
     torch_to_numpy_dtype_dict, TEST_WITH_ASAN,
     GRADCHECK_NONDET_TOL, skipIfTBB)
import torch.testing._internal.opinfo_helper as opinfo_helper

from setuptools import distutils

if TEST_SCIPY:
    import scipy.special


# Reasonable testing sizes for dimensions
L = 20
M = 10
S = 5

# Unique value to distinguish default from anything else
_NOTHING = object()


class DecorateInfo(object):
    """Describes which test, or type of tests, should be wrapped in the given
       decorators when testing an operator. Any test that matches all provided
       arguments will be decorated. The decorators will only be applied if the
       active_if argument is True."""

    __slots__ = ['decorators', 'cls_name', 'test_name', 'device_type', 'dtypes', 'active_if']

    def __init__(self, decorators, cls_name=None, test_name=None, *,
                 device_type=None, dtypes=None, active_if=True):
        self.decorators = list(decorators) if isinstance(decorators, collections.abc.Sequence) else [decorators]
        self.cls_name = cls_name
        self.test_name = test_name
        self.device_type = device_type
        self.dtypes = dtypes
        self.active_if = active_if

    def is_active(self, cls_name, test_name, device_type, dtype):
        return (
            self.active_if and
            (self.cls_name is None or self.cls_name == cls_name) and
            (self.test_name is None or self.test_name == test_name) and
            (self.device_type is None or self.device_type == device_type) and
            (self.dtypes is None or dtype in self.dtypes)
        )


class SampleInput(object):
    """Represents sample inputs to a function."""

    __slots__ = ['input', 'args', 'kwargs', 'output_process_fn_grad', 'broadcasts_input', 'name']

    def __init__(self, input, *, args=tuple(), kwargs=None, output_process_fn_grad=lambda x: x, broadcasts_input=False, name=""):
        # input is the first input to the op and must be either a Tensor or TensorList (Sequence[Tensor]).
        # This follows the typical pattern where for Tensor inputs op(t, ...) = t.op(...).
        # op with TensorList inputs do not support method or inplace variants.
        assert isinstance(input, torch.Tensor) or is_iterable_of_tensors(input)
        self.input: Union[torch.Tensor, Sequence[torch.Tensor]] = input
        self.args = args
        self.kwargs = kwargs if kwargs is not None else {}
        self.output_process_fn_grad = output_process_fn_grad
        self.name = name

        # Specifies if `self.input` is broadcasted or not,
        # given that the operator supports broadcasting.
        # This field is used to verify the behavior for inplace variant.
        #
        # If a SampleInput is marked with `broadcasts_input=True`,
        # it is verified that we get a `RuntimerError` with this sample,
        # and inplace variant. Also inplace grad{grad} tests are skipped,
        # for such inputs (as they will error out otherwise).
        self.broadcasts_input = broadcasts_input

    def _repr_helper(self, formatter):
        # Helper function to return the details of the SampleInput as `str`
        # It consolidates all the fields of SampleInput and allows,
        # formatting the fields like `input`, `args`, etc with `formatter`
        # callable to customize the representation.
        # Look at `summary` method for example.
        arguments = [
            f'input={formatter(self.input)}',
            f'args={formatter(self.args)}',
            f'kwargs={formatter(self.kwargs)}',
            f'output_process_fn_grad={self.output_process_fn_grad}',
            f'broadcasts_input={self.broadcasts_input}',
            f'name={repr(self.name)}']

        return f'SampleInput({", ".join(a for a in arguments if a is not None)})'

    def __repr__(self):
        return self._repr_helper(lambda x: x)

    def summary(self):
        # Returns the SampleInput details in a more
        # friendly format.
        # It formats `Tensor` and `TensorList`
        # in a more condensed representation.
        def formatter(arg):
            # Format any instance of `Tensor` (standalone, in list, or in dict)
            # by Tensor[TensorShape]
            # Eg. Tensor with shape (3, 4) is formatted as Tensor[3, 4]
            if isinstance(arg, torch.Tensor):
                shape = str(tuple(arg.shape)).replace('(', '').replace(')', '')
                return f"Tensor[{shape}]"
            elif isinstance(arg, dict):
                return {k: formatter(v) for k, v in arg.items()}
            elif is_iterable_of_tensors(arg):
                return "TensorList[" + ", ".join(map(formatter, arg)) + "]"
            elif isinstance(arg, (list, tuple)):  # Handle list, tuple
                return "(" + ",".join(map(formatter, arg)) + ")"

            return repr(arg)

        return self._repr_helper(formatter)

    # Returns the NumPy version of the sample input object in the form of a tuple: (input, args, kwargs)
    def numpy(self):
        # Converts tensors to ndarrays by calling .detach().cpu().numpy() on them
        # Numbers, strings, and bool are preserved as is
        # Lists, tuples and dicts are handled by calling this function recursively
        def to_numpy(x):
            def _np(t):
                return t.detach().cpu().numpy()

            if isinstance(x, torch.Tensor):
                return _np(x)
            elif isinstance(x, list):
                return list(map(to_numpy, x))
            elif isinstance(x, tuple):
                return tuple(map(to_numpy, x))
            elif isinstance(x, dict):
                return {k: to_numpy(v) for k, v in x.items()}
            elif isinstance(x, torch.dtype):
                return torch_to_numpy_dtype_dict[x]
            elif isinstance(x, (numbers.Number, bool, str)):
                return x

            raise ValueError("Unknown type {0}!".format(type(x)))

        sample_np_input, np_args, np_kwargs = to_numpy(self.input), to_numpy(self.args), to_numpy(self.kwargs)
        return (sample_np_input, np_args, np_kwargs)


class AliasInfo(object):
    """Class holds alias information. For example, torch.abs ->
    torch.absolute, torch.Tensor.absolute, torch.Tensor.absolute_
    """

    def __init__(self, alias_name):
        self.name = alias_name
        self.op = _getattr_qual(torch, alias_name)
        self.method_variant = getattr(torch.Tensor, alias_name, None)
        self.inplace_variant = getattr(torch.Tensor, alias_name + "_", None)

    def __call__(self, *args, **kwargs):
        return self.op(*args, **kwargs)


# Extension of getattr to support qualified names
# e.g. _getattr_qual(torch, 'linalg.norm') -> torch.linalg.norm
def _getattr_qual(obj, name, default=_NOTHING):
    try:
        for path in name.split('.'):
            obj = getattr(obj, path)
        return obj
    except AttributeError:
        if default is not _NOTHING:
            return default
        else:
            raise

# Note [OpInfos]
# ~~~~~~~~~~~~~~
#
# This note was written shortly after the PyTorch 1.9 release.
# If you notice it's out-of-date or think it could be improved then please
# file an issue.
#
# See also: the OpInfo tracker (https://github.com/pytorch/pytorch/issues/54261)
# See also: "Writing Test Templates" in common_device_type.py to learn how to
#   parametrize a test template using OpInfos.
#
# An OpInfo is a collection of metadata related to a PyTorch operator. This
#   metadata is used to generate tests that validate properties of the operator,
#   like if it implements the correct gradient formula.
#
# WHY OPINFOS?
# ~~~~~~~~~~~~
#
# OpInfos are principally intended to do two things:
#
#   1) to simplify testing an operator
#   2) to allow systems (like autograd, torchscript, fx, nnc...) to test
#        against every PyTorch operator
#
# Both these goals are still a work in progress. Not every operator has an
#   OpInfo, and some operator tests still have to be written manually.
#
# The utility of OpInfos can also be motivated from a different perspective.
#   PyTorch is a complicated framework with many interrelated systems, too
#   many for any one person to keep track of. An OpInfo can be thought of as the
#   interface between an operator implementer and those other systems. Instead of
#   requiring the implementer of torch.foo understand how to test its forward
#   mode AD or NNC support that's typically handled automatically just by
#   defining an OpInfo. This is a helpful perspective to have, because it's often
#   surprising to OpInfo writers that just implementing an OpInfo typically can't
#   verify an operator is actually implemented correctly. "If an OpInfo doesn't
#   validate my op works as expected, what's the point of it?" But the point of
#   it is that it lets engineers focus on testing their operator logic instead
#   of having to write tests for how the operator interacts with each of
#   PyTorch's many systems. And, OK, sometimes it validates your op works
#   the way you want and all you have to do is write an OpInfo and you're done
#   testing... more on that below.
#
# WHAT'S AN OPINFO?
# ~~~~~~~~~~~~~~~~~
#
# So what is an OpInfo? It's a Python class that describes an operator's properties,
#   like which dtypes it supports on the CPU and whether it has any aliases.
#   These properties can be divided into three categories:
#
#   1) Metadata describing the operator, like the operator's name and if it
#     "supports" the out kwarg.
#   2) Test directives, like "skips" that tell the test suite to skip some
#     tests.
#   3) A "sample inputs" function that generates valid inputs for the operator.
#
# OpInfo attributes are described in more detail below.
#
# THE SAMPLE INPUTS FUNCTION
# ~~~~~~~~~~~~~~~~~~~~~~~~~~
#
# The "sample inputs" function merits special elaboration. This function is
#   crucial to testing with OpInfos. A typical OpInfo test has to treat the operator
#   as a black box. There's no structure for the test to understand or exploit.
#   Without "sample inputs" it wouldn't even know how to call the OpInfo's
#   operator. The sample input function saves the day by providing different
#   "SampleInputs" that can be used to call the operator. A sample input
#   function should have the following signature:
#
#   def sample_inputs_foo(op_info, device, dtype, requires_grad, **kwargs):
#
#   And should return a list of SampleInputs (see the class description above).
#   Each SampleInput defines an "input", "args", "kwargs",
#   an "output_process_fn_grad" function, the "broadcasts_input" bool and
#   a "name".
#
# The "input" is the first argument to the operator, or the tensor that
#   the method or inplace variants of the operator should be called on, and
#   should be on the requested device, of the requested dtype, and its
#   requires_grad attribute should be set to the requires_grad argument.
#
# "args" should contain positional arguments, and "kwargs" keyword arguments.
#
# "output_process_fn_grad" has an interesting name. It's a function that maps
#   the operator's output (when given the input, args, and kwargs) to the
#   portion of the output to gradcheck. For example, consider an operator
#   like torch.linalg.slogdet
#   (https://pytorch.org/docs/master/generated/torch.linalg.slogdet.html).
#   This operator returns a tuple of two tensors, but the first tensor
#   cannot be backwarded through. Its "output_process_fn_grad" filters
#   this output tuple to just the second argument, which we can call backward
#   on. Functions that produce a single tensor can ignore this argument.
#
# "broadcasts_input" is a bool indicated if the SampleInput causes the operator
#   to broadcast the "input" argument. This is important for tests to understand
#   because inplace variants of operations throw a runtime error if they
#   would broadcast their input arguments, so tests that work with inplace
#   variants filter SampleInputs that broadcast their input.
#
# "name" is a string that's just used for debugging. It appears when printing
#   the SampleInput.
#
# OPINFO FILE ORGANIZATION
# ~~~~~~~~~~~~~~~~~~~~~~~~
#
# All OpInfos are currently defined in this file. Most OpInfo tests are defined
#   in test_ops.py, but some system-specific tests are defined in those
#   systems' test files, and subclass-specific tests are defined in the test
#   file that corresponds to that subclass (see the below).
#   Expect a reorganization in the future.
#
# WHAT'S TESTED?
# ~~~~~~~~~~~~~~
#
# Every OpInfo in the op_db sequence has the following properties validated in
# test_ops.py:
#
#   - that its supported dtypes are specified correctly
#   - that it supports the out= argument properly (if it allows out=),
#       see https://github.com/pytorch/pytorch/wiki/Developer-FAQ#how-does-out-work-in-pytorch
#   - that it works with the conjugate view bit properly
#   - that its function, method, and inplace variants perform the same operation
#       (that is, that torch.add, torch.Tensor.add, and torch.Tensor.add_ all
#       do the same thing).
#   - that its inplace variant preserves the input's storage
#   - that its gradient formula is implemented correctly, and that it supports
#       gradgrad and complex grad and gradgrad and forward mode AD properly for
#       the op's function and inplace variants (method variants are skipped
#       to reduce test time).
#   - that the operation performs the same operation when traced or scripted
#       using the jit
#   - that the operation is autodifferentiated by the jit as expected
#   - that the operator's aliases, if any, perform the same operation and that
#       the jit understands the alias
#
# Additional OpInfo tests are in test_jit_fuser_te.py, test_fx_experimental.py,
#   and test_fx.py. These tests validate that operators work with NNC and FX
#   as expected.
#
# For performance, some of the above tests may only run on the first
#   SampleInput returned by an OpInfo's sample input function.
#
# In addition to these tests, some subclasses (discussed in the next section)
#   define additional tests.
#
# Critically, as mentioned above, what's not tested is that the operator
#   works as expected. When implementing an OpInfo an engineer must still
#   typically write one or more tests validating the operator's behavior.
#
# OPINFO (SUB)CLASSES
# ~~~~~~~~~~~~~~~~~~~
#
# In addition to the OpInfo base class there are several specialized OpInfo
#   subclasses. For example, the UnaryUfuncInfo subclass is used for
#   unary elementwise operations. These operations have a common structure
#   that test_unary_ufuncs.py exploits with additional automated testing.
#   The automated testing in test_unary_ufuncs.py is so thorough, comparing
#   the operator to a NumPy reference function on a plethora of values, that
#   just implementing an OpInfo for a unary elementwise operation is often
#   sufficient testing.
#
# The ForeachFuncInfo is another OpInfo subclass that is hyper-specialized to a
#   very unique class of operations. These OpInfos aren't included in the
#   op_db sequence and have their own tests.
#
# Other OpInfo subclasses, like SpectralFuncInfo, are just for convenience
# when writing OpInfos.
#
# TESTING A NEW OPERATOR
# ~~~~~~~~~~~~~~~~~~~~~~
#
# If you're adding a new operator to the torch, torch.fft, torch.linalg,
#   or torch.special namespaces then you should add an OpInfo for it. As
#   mentioned a couple times above, implementing an OpInfo is not usually
#   sufficient testing (unless the operator is a unary elementwise operator).
#   The OpInfo will only test the properties described in the "WHAT'S TESTED"
#   section. It DOES NOT verify that the operator is implemented correctly.
#
# We are currently reviewing if operators in the torch.nn.functional namespace
#   will be added as OpInfos, but you are encouraged to add an OpInfo for
#   such operators, too.
#
# TIPS FOR WRITING AN OPINFO AND OPINFO TESTS
# ~~~~~~~~~~~~~~~~~~~~~~~~~~~~~~~~~~~~~~~~~~~
#
# Writing an OpInfo can be a little daunting. Since the point of an OpInfo is to
#   be consumed by a variety of systems it can be hard to understand how to
#   deal with test failures or how to set the OpInfo metadata properly.
#
# Before adding an OpInfo it helps to look at other OpInfos. A sample inputs
#   function must be defined, and the operator's dtypes must be specified.
#   Once that's done you should run the operator's tests in test_ops.py
#   (these can be filtered using the "-k" argument in pytest). Tests that
#   fail should provide an error message that describes what to change about
#   your OpInfo. You don't need to worry about changing an OpInfo's default
#   values unless a test yells at you.
#
# Similarly, if you're writing a test that consumes OpInfos then it's critical
#   your test provides a clear error message describing what to do when it
#   fails. You should not assume the OpInfo implementer is familiar with your
#   system.
#
# If you see a confusing error message while developing an OpInfo then please
#   file an issue describing what happened.
#
# This trial-and-error approach can be frustrating to writing an OpInfo can
#   be frustrating, but it's probably necessary as long as OpInfos don't require
#   learning about all the systems that consume them. One thing that can help
#   is the get_supported_dtypes() function defined in opinfo_helper.py. This
#   function can be used to programmatically specify the dtypes an operator
#   supports, and is especially useful if writing an OpInfo on a machine
#   without a CUDA device. See its documentation for more details.
#
# THE FUTURE OF OPINFOS AND OPINFO TESTING
# ~~~~~~~~~~~~~~~~~~~~~~~~~~~~~~~~~~~~~~~~
#
# In the future we expect OpInfo coverage to improve, particularly for the
#   torch, torch.fft, torch.linalg, and torch.special namespaces, and possibly
#   for the torch.nn.functional namespace, too. In addition an analogous class,
#   ModuleInfo, will be developed to improve module testing.
#
# We also expect at least two new OpInfo subclasses: BinaryUfuncInfo and
#   ReductionInfo. Both will have new automated tests for correctness, too,
#   which might make testing binary elementwise operations and reductions as
#   simple as testing unary elementwise operations today.

# Classes and methods for the operator database
class OpInfo(object):
    """Operator information and helper functions for acquiring it."""

    def __init__(self,
                 name,  # the string name of the function
                 *,
                 ref=None,  # An optional reference function that accepts ndarrays (AKA "NumPy arrays").
                            # If given, the op will be compared with its reference on each of its sample inputs.
                 # the following metadata describes the operator, its variants,
                 #   and its aliases, if any
                 aliases=None,  # iterable of aliases, e.g. ("absolute",) for torch.abs
                 variant_test_name='',  # additional string to include in the test name
                                        # this is useful when an op needs multiple OpInfos,
                                        # like divide does, often because it's really several
                                        # different ops behind the scenes
                 op=None,  # the function variant of the operation, populated as torch.<name> if None
                 method_variant=_NOTHING,  # explicitly specifies the method variant of the operator
                                           # if _NOTHING (default), the method variant will be autopopulated
                                           # if None, then the OpInfo specifies no method variant
                 inplace_variant=_NOTHING,  # explicitly specifies the inplace variant of the operator
                                            # if _NOTHING (default), the method variant will be autopopulated
                                            # if None, then the OpInfo specifies no method variant

                 # the following metadata are test directives for skipping or
                 # modifying tests and a pointer to the op's sample inputs function
                 # this function lets the OpInfo generate valid inputs
                 skips=tuple(),  # information about which tests to skip
                 decorators=tuple(),  # decorators to apply to generated tests
                 sample_inputs_func=None,  # function to generate sample inputs

                 # the following metadata relates to dtype support and is tested for correctness in test_ops.py
                 dtypes=floating_types(),  # dtypes this function is expected to work with
                 # the following dtypesIf... options override the dtypes value
                 # on their respective device types
                 dtypesIfCPU=None,  # dtypes this function is expected to work with on CPU
                 dtypesIfCUDA=None,  # dtypes this function is expected to work with on CUDA
                 dtypesIfROCM=None,  # dtypes this function is expected to work with on ROCM
                 backward_dtypes=None,  # backward dtypes this function is expected to work with
                 backward_dtypesIfCPU=None,  # backward dtypes this function is expected to work with on CPU
                 backward_dtypesIfCUDA=None,  # backward dtypes this function is expected to work with on CUDA
                 backward_dtypesIfROCM=None,  # backward dtypes this function is expected to work with on ROCM
                 default_test_dtypes=None,  # dtypes to test with by default. Tests are instantiated with
                                            # these dtypes for the op unless otherwise specified.
                                            # This is helpful in reducing the test matrix.
                 # the following metadata describes the operators out= support
                 supports_out=True,  # whether the op supports the out kwarg
                                     # defaults to True, if the op does not allow the out kwarg or
                                     # supports it incorrectly then test_out in test_ops.py should fail
                 safe_casts_outputs=False,  # whether op allows safe casting when writing to out arguments

                 # the following metadata relates to autograd support
                 supports_autograd=True,  # whether the operation supports gradient computations
                                          # if true, gradient correctness is tested in test_ops.py
                                          # using the op's sample inputs
                 supports_gradgrad=True,  # whether the op supports second order gradients
                                          # if true, gradgrad correctness is tested in test_ops.py
                                          # (this value is ignored if supports_autograd=False)
                 supports_inplace_autograd=None,  # whether the operation supports inplace autograd
                                                  # if true, tested in test_ops.py
                                                  # defaults to supports_autograd's value
                 supports_forward_ad=False,  # Whether the operation support forward mode AD
                                             # If the value is True, we check that the gradients are correct
                                             # If the value is False, we test that forward grad is not implemented
                 gradcheck_wrapper=lambda op, *args, **kwargs: op(*args, **kwargs),  # wrapper function for gradcheck
                 check_batched_grad=True,  # whether to check batched grad when doing gradcheck
                 check_batched_gradgrad=True,  # whether to check batched grad grad when doing gradgradcheck
                 gradcheck_nondet_tol=0.0,  # tolerance for nondeterminism while performing gradcheck
                 gradcheck_fast_mode=None,  # Whether to use the fast implmentation for gradcheck/gradgradcheck.
                                            # When set to None, defers to the default value provided by the wrapper
                                            # function around gradcheck (testing._internal.common_utils.gradcheck)

                 # the following metadata relates to JIT support and is tested for correctness in test_ops.py
                 aten_name=None,  # name of the corresponding aten:: operator
                 assert_autodiffed=False,  # if a op's aten::node is expected to be symbolically autodiffed
                 autodiff_nonfusible_nodes=None,  # a list of strings with node names that are expected to be in a
                                                  # DifferentiableGraph when autodiffed. Ex: ['aten::add', 'aten::mm'],
                                                  # default is populated to be ['aten::(name of Python operator)']
                 autodiff_fusible_nodes=None,  # a list of strings with node names that are expected to be in FusionGroups
                                               # inside of DifferentiableGraphs when this operation is autodiffed.
                                               # Ex: ['aten::add', 'aten::mm'], defaults to an empty list
                                               # Note: currently no ops use fusible nodes

                 # the following metadata relates to sparse support and is used in test_sparse.py
                 supports_sparse=False,  # whether the op supports sparse inputs

                 supports_scripting=True,  # only run tracing tests
                 # the following metadata relates to complex support and is checked in test_ops.py
                 test_conjugated_samples=True,
                 test_neg_view=True,
                 assert_jit_shape_analysis=False,  # assert that jit shape analysis fully propagates shape
                 ):

        dtypes_args = (dtypes, dtypesIfCPU, dtypesIfCUDA, dtypesIfROCM)
        # Validates the dtypes are generated from the dispatch-related functions
        for dtype_list in dtypes_args:
            assert isinstance(dtype_list, (_dispatch_dtypes, type(None)))

        self.name = name
        self.ref = ref
        self.aten_name = aten_name if aten_name is not None else name
        self.variant_test_name = variant_test_name

        # Attribute to verify dynamic_dtypes are used.
        self.dynamic_dtypes = any(map(lambda dtypes: isinstance(
            dtypes, opinfo_helper._dynamic_dispatch_dtypes), dtypes_args))

        if self.dynamic_dtypes:
            # Make sure `dtyesIfCUDA` is dynamic, if dynamic dispatch is used for CPU
            # This is because, below we set dtypesIfCUDA to dtypes if they are None.
            assert isinstance(dtypesIfCUDA, opinfo_helper._dynamic_dispatch_dtypes), \
                (f"To use dynamic dypes for operator {name}, "
                 "acquire the dtypes dynamically for argument `dtypesIfCUDA`."
                 "This is to ensure that CUDA dtypes are acquired correctly as they"
                 "differ from CPU dtypes occasionally")

        self.dtypes = set(dtypes)

        # NOTE: backward dtypes must be acquired before forward dtypes
        #   since they fallback to explicit (not implicit!) specifications of
        #   forward dtypes
        self.backward_dtypes = set(backward_dtypes) if backward_dtypes is not None else self.dtypes
        self.backward_dtypesIfCPU = set(backward_dtypesIfCPU) if backward_dtypesIfCPU is not None else (
            backward_dtypes if backward_dtypes is not None
            else dtypesIfCPU if dtypesIfCPU is not None
            else dtypes)
        self.backward_dtypesIfCUDA = set(backward_dtypesIfCUDA) if backward_dtypesIfCUDA is not None else (
            backward_dtypes if backward_dtypes is not None
            else dtypesIfCUDA if dtypesIfCUDA is not None
            else dtypes)
        self.backward_dtypesIfROCM = set(backward_dtypesIfROCM) if backward_dtypesIfROCM is not None else (
            backward_dtypesIfCUDA if backward_dtypesIfCUDA is not None
            else backward_dtypes if backward_dtypes is not None
            else dtypesIfROCM if dtypesIfROCM is not None
            else dtypesIfCUDA if dtypesIfCUDA is not None
            else dtypes)

        self.dtypesIfCPU = set(dtypesIfCPU) if dtypesIfCPU is not None else self.dtypes
        self.dtypesIfCUDA = set(dtypesIfCUDA) if dtypesIfCUDA is not None else self.dtypes
        self.dtypesIfROCM = set(dtypesIfROCM) if dtypesIfROCM is not None else self.dtypesIfCUDA

        self._default_test_dtypes = set(default_test_dtypes) if default_test_dtypes is not None else None

        # NOTE: if the op is unspecified it is assumed to be under the torch namespace
        self.op = op if op else _getattr_qual(torch, self.name)
        method_variant = getattr(torch.Tensor, name, None) if method_variant is _NOTHING else method_variant
        # attributes like real, imag are not callable
        self.method_variant = method_variant if callable(method_variant) else None
        inplace_name = name + "_"
        self.inplace_variant = getattr(torch.Tensor, inplace_name, None) \
            if inplace_variant is _NOTHING else inplace_variant
        self.operator_variant = getattr(operator, name, None)

        self.supports_out = supports_out
        self.safe_casts_outputs = safe_casts_outputs

        self.decorators = (*decorators, *skips)
        self.sample_inputs_func = sample_inputs_func

        self.assert_autodiffed = assert_autodiffed
        self.autodiff_fusible_nodes = autodiff_fusible_nodes if autodiff_fusible_nodes else []
        if autodiff_nonfusible_nodes is None:
            self.autodiff_nonfusible_nodes = ['aten::' + self.name]
        else:
            self.autodiff_nonfusible_nodes = autodiff_nonfusible_nodes

        # autograd support
        self.supports_autograd = supports_autograd
        self.supports_inplace_autograd = supports_inplace_autograd
        if self.supports_inplace_autograd is None:
            self.supports_inplace_autograd = supports_autograd

        self.gradcheck_wrapper = gradcheck_wrapper
        self.supports_gradgrad = supports_gradgrad
        self.supports_forward_ad = supports_forward_ad
        self.check_batched_grad = check_batched_grad
        self.check_batched_gradgrad = check_batched_gradgrad
        self.gradcheck_nondet_tol = gradcheck_nondet_tol
        self.gradcheck_fast_mode = gradcheck_fast_mode

        self.supports_sparse = supports_sparse

        self.aliases = ()
        if aliases is not None:
            self.aliases = tuple(AliasInfo(a) for a in aliases)  # type: ignore[assignment]

        self.supports_scripting = supports_scripting
        self.assert_jit_shape_analysis = assert_jit_shape_analysis

        self.test_conjugated_samples = test_conjugated_samples
        self.test_neg_view = test_neg_view

    def __call__(self, *args, **kwargs):
        """Calls the function variant of the operator."""
        return self.op(*args, **kwargs)

    def get_op(self):
        """Returns the function variant of the operator, torch.<op_name>."""
        return self.op

    def get_method(self):
        """Returns the method variant of the operator, torch.Tensor.<op_name>.
        Returns None if the operator has no method variant.
        """
        return self.method_variant

    def get_inplace(self):
        """Returns the inplace variant of the operator, torch.Tensor.<op_name>_.
        Returns None if the operator has no inplace variant.
        """
        return self.inplace_variant

    def get_operator_variant(self):
        """Returns operator variant of the operator, e.g. operator.neg
        Returns None if the operator has no operator variant.
        """
        return self.operator_variant

    def conjugate_sample_inputs(self, device, dtype, requires_grad=False, **kwargs):
        """Returns an iterable of SampleInputs but with the tensor input or first
        tensor in a sequence input conjugated.
        """

        # TODO: Remove the try/except once all operators have sample_inputs_func with
        #       **kwargs in their signature.
        try:
            samples = self.sample_inputs_func(self, device, dtype, requires_grad, **kwargs)
        except TypeError:
            samples = self.sample_inputs_func(self, device, dtype, requires_grad)

        conj_samples = list(samples)

        def conjugate(tensor):
            _requires_grad = tensor.requires_grad
            with torch.no_grad():
                tensor = tensor.conj()
            return tensor.requires_grad_(_requires_grad)

        for i in range(len(samples)):
            sample = conj_samples[i]
            # Note: it is assumed that the input here is either a tensor or tensorlist
            if isinstance(sample.input, torch.Tensor):
                sample.input = conjugate(sample.input)
            else:
                with torch.no_grad():
                    sample.input[0] = conjugate(sample.input[0])

        return tuple(conj_samples)

    def sample_inputs(self, device, dtype, requires_grad=False, **kwargs):
        """Returns an iterable of SampleInputs.

        These samples should be sufficient to test the function works correctly
        with autograd, TorchScript, etc.
        """

        # TODO: Remove the try/except once all operators have sample_inputs_func with
        #       **kwargs in their signature.
        try:
            samples = self.sample_inputs_func(self, device, dtype, requires_grad, **kwargs)
        except TypeError:
            samples = self.sample_inputs_func(self, device, dtype, requires_grad)

        if 'include_conjugated_inputs' in kwargs and kwargs.get('include_conjugated_inputs'):
            conj_samples = self.conjugate_sample_inputs(device, dtype, requires_grad, **kwargs)
            samples_list = list(samples)
            samples_list.extend(conj_samples)
            samples = tuple(samples_list)

        return samples

    def get_decorators(self, test_class, test_name, device, dtype):
        '''Returns the decorators targeting the given test.'''
        result = []
        for decorator in self.decorators:
            if isinstance(decorator, DecorateInfo):
                if decorator.is_active(test_class, test_name, device, dtype):
                    result.extend(decorator.decorators)
            else:
                result.append(decorator)
        return result

    def supported_dtypes(self, device_type):
        if device_type == 'cpu':
            return self.dtypesIfCPU
        if device_type == 'cuda':
            return self.dtypesIfROCM if TEST_WITH_ROCM else self.dtypesIfCUDA
        else:
            return self.dtypes

    def supported_backward_dtypes(self, device_type):
        if not self.supports_autograd:
            return set()

        backward_dtypes = None
        if device_type == 'cpu':
            backward_dtypes = self.backward_dtypesIfCPU
        elif device_type == 'cuda':
            backward_dtypes = self.backward_dtypesIfROCM if TEST_WITH_ROCM else self.backward_dtypesIfCUDA
        else:
            backward_dtypes = self.backward_dtypes

        allowed_backward_dtypes = floating_and_complex_types_and(torch.bfloat16, torch.float16)
        return set(allowed_backward_dtypes).intersection(backward_dtypes)

    def supports_complex_autograd(self, device_type):
        if device_type == 'cpu':
            return any(dtype.is_complex for dtype in self.backward_dtypesIfCPU)
        if device_type == 'cuda':
            if TEST_WITH_ROCM:
                return any(dtype.is_complex for dtype in self.backward_dtypesIfROCM)
            else:
                return any(dtype.is_complex for dtype in self.backward_dtypesIfCUDA)
        else:
            return any(dtype.is_complex for dtype in self.backward_dtypes)

    def supports_dtype(self, dtype, device_type):
        return dtype in self.supported_dtypes(device_type)

    def default_test_dtypes(self, device_type):
        """Returns the default dtypes used to test this operator on the device.

        Equal to the operator's default_test_dtypes filtered to remove dtypes
        not supported by the device.
        """
        supported = self.supported_dtypes(device_type)
        return (supported if self._default_test_dtypes is None
                else supported.intersection(self._default_test_dtypes))

    @property
    def formatted_name(self):
        """Returns a formatted full name for this OpInfo that can be used in test names."""
        variant = '_' + self.variant_test_name if self.variant_test_name else ''
        return '{}{}'.format(self.name.replace('.', '_'), variant)


def _generate_reduction_inputs(device, dtype, requires_grad):
    """Generates input tensors for testing reduction operators"""
    yield make_tensor([], device, dtype, requires_grad=requires_grad)
    yield make_tensor([2], device, dtype, requires_grad=requires_grad)
    yield make_tensor([3, 5], device, dtype, requires_grad=requires_grad, noncontiguous=True)
    yield make_tensor([3, 2, 1, 2], device, dtype, requires_grad=requires_grad)


def _generate_reduction_kwargs(ndim, supports_multiple_dims=True):
    """Generates a subset of all valid dim and keepdim kwargs given ndim that
    is appropriate for testing reduction operators.
    """

    # Test default dim and keepdim
    yield {}

    # Test reducing inner and outer most dimensions
    yield {'dim': 0, 'keepdim': True}
    yield {'dim': -1, 'keepdim': False}

    # Test reducing middle dimension
    if ndim > 2:
        yield {'dim': ndim // 2, 'keepdim': True}

    if supports_multiple_dims:
        # Test reducing all dimensions
        yield {'dim': tuple(range(ndim)), 'keepdim': False}

        # Test reducing both first and last dimensions
        if ndim > 1:
            yield {'dim': (0, -1), 'keepdim': True}

        # Test reducing every other dimension starting with the second
        if ndim > 3:
            yield {'dim': tuple(range(1, ndim, 2)), 'keepdim': False}


def sample_inputs_reduction(op_info, device, dtype, requires_grad, **kwargs):
    """Sample inputs for reduction operators."""

    # TODO(@heitorschueroff) Once all reduction operators are using
    # ReductionOpInfo use op_info.supports_multiple_dims directly.
    supports_multiple_dims: bool = kwargs.get('supports_multiple_dims', True)

    # TODO(@heitorschueroff) Once all reduction operators are using ReductionOpInfo
    # use op_info.genearte_args_kwargs directly.
    generate_args_kwargs = kwargs.get('generate_args_kwargs', lambda *args, **kwargs: (yield tuple(), {}))

    inputs: List[SampleInput] = []
    for t in _generate_reduction_inputs(device, dtype, requires_grad):
        for reduction_kwargs in _generate_reduction_kwargs(t.ndim, supports_multiple_dims):
            for args, kwargs in generate_args_kwargs(t, **reduction_kwargs):
                kwargs.update(reduction_kwargs)
                inputs.append(SampleInput(t, args=args, kwargs=kwargs))

    return inputs


# NOTE [Reductions]:
#
# For testing purposes, we relax the definition of a reduction operator
# as defined in the docstring below. We do this to capture operators with
# a similar API so they can be tested automatically. However...
#
# Strictly speaking a reduction operator is an operator that can reduce an
# array to a single scalar value and that can be computed from the partial
# result of reducing subarrays. This usually means that the reduction operation
# should be commutative and associative. This definition is important when it
# comes to implementation as it determines how a reduction can be parallelized.
#
# For example, many summary statistics such as median, mode and quantile cannot
# be computed from partial results because these are sorting and counting based
# algorithms that need information that would be lost in the reduced value.
class ReductionOpInfo(OpInfo):
    """Reduction operator information.

    An operator is a reduction operator if it reduces one or more dimensions of
    the input tensor to a single value. Reduction operators must implement the
    following signature:

    - `op(input, *args, *, dim=None, keepdim=False, **kwargs) -> Tensor`

    ReductionOpInfo tests that reduction operators implement a consistent API.
    Optional features such as reducing over multiple dimensions are captured in
    the optional keyword parameters of the ReductionOpInfo constructor.

    If a reduction operator does not yet implement the full required API of
    reduction operators, this should be documented by skipping the failing
    tests rather than adding optional parameters to ReductionOpInfo.

    NOTE
    The API for reduction operators has not yet been finalized and some
    requirements may change.

    See tests in test/test_reductions.py
    """

    def __init__(
        self, name, *,

        # The identity value for the operator if it has one.
        identity: Optional[Any] = None,

        # The nan policy for the operator if it implements one.
        # - propagate: NaN values are propagated to the output
        # - omit: NaN values are discarded during the reduction
        nan_policy: Optional[str] = None,

        # Whether the operator supports reducing multiple dimensions.
        supports_multiple_dims: bool = True,

        # Whether the operator promotes integral to floating point dtypes.
        promotes_int_to_float: bool = False,

        # Whether the operator promotes all integral dtypes to int64.
        promotes_int_to_int64: bool = False,

        # If a specific dtype is given, then the operator always returns that
        # dtype irrespective of the input dtype. If None, the operator returns
        # the dtype according to the type promotion rules above.
        result_dtype: Optional[torch.dtype] = None,

        # ReductionOpInfo tests generate their own input, dim and keepdim
        # arguments and call this function to generate tuples of extra args and
        # kwargs to use when calling the op. This is required for operators that
        # have other required parameters besides the input tensor.
        generate_args_kwargs: Callable = lambda t, dim=None, keepdim=False: (yield tuple(), {}),

        # Options from the OpInfo base class
        **kwargs,
    ):
        assert nan_policy in (None, 'propagate', 'omit')

        # These are mutually exclusive options
        assert not (result_dtype and promotes_int_to_float)
        assert not (result_dtype and promotes_int_to_int64)
        assert not (promotes_int_to_float and promotes_int_to_int64)

        # Default sample_inputs_func for ReductionOpInfo which augments sample
        # inputs from sample_inputs_reduction with the args and kwargs from
        # generate_args_kwargs. This is only used if sample_inputs_func is None.
        def sample_inputs_func(*args, **kwargs):
            kwargs['supports_multiple_dims'] = supports_multiple_dims
            kwargs['generate_args_kwargs'] = generate_args_kwargs
            return sample_inputs_reduction(*args, **kwargs)

        # Override OpInfo defaults and call base class __init__
        kwargs.setdefault('inplace_variant', None)
        kwargs.setdefault('sample_inputs_func', sample_inputs_func)
        kwargs.setdefault('default_test_dtypes', (
            torch.uint8, torch.int64, torch.float16, torch.bfloat16, torch.float32, torch.complex64))
        super(ReductionOpInfo, self).__init__(name, **kwargs)

        self.identity = identity
        self.nan_policy = nan_policy
        self.supports_multiple_dims = supports_multiple_dims
        self.promotes_int_to_float = promotes_int_to_float
        self.promotes_int_to_int64 = promotes_int_to_int64
        self.result_dtype = result_dtype
        self.generate_args_kwargs = generate_args_kwargs


def sample_inputs_unary(op_info, device, dtype, requires_grad, **kwargs):
    low, high = op_info.domain
    low = low if low is None else low + op_info._domain_eps
    high = high if high is None else high - op_info._domain_eps

    return (SampleInput(make_tensor((L,), device=device, dtype=dtype,
                                    low=low, high=high,
                                    requires_grad=requires_grad)),
            SampleInput(make_tensor((), device=device, dtype=dtype,
                                    low=low, high=high,
                                    requires_grad=requires_grad)))

# Metadata class for unary "universal functions (ufuncs)" that accept a single
# tensor and have common properties like:
class UnaryUfuncInfo(OpInfo):
    """Operator information for 'universal unary functions (unary ufuncs).'
    These are functions of a single tensor with common properties like:
      - they are elementwise functions
      - the input shape is the output shape
      - they typically have method and inplace variants
      - they typically support the out kwarg
      - they typically have NumPy or SciPy references
    See NumPy's universal function documentation
    (https://numpy.org/doc/1.18/reference/ufuncs.html) for more details
    about the concept of ufuncs.
    """

    def __init__(self,
                 name,  # the string name of the function
                 *,
                 ref,  # a reference function
                 dtypes=floating_types(),
                 dtypesIfCPU=None,
                 dtypesIfCUDA=None,
                 dtypesIfROCM=None,
                 default_test_dtypes=(
                     torch.uint8, torch.long, torch.half, torch.bfloat16,
                     torch.float32, torch.cfloat),  # dtypes which tests check by default
                 domain=(None, None),  # the [low, high) domain of the function
                 handles_large_floats=True,  # whether the op correctly handles large float values (like 1e20)
                 handles_extremals=True,  # whether the op correctly handles extremal values (like inf)
                 handles_complex_extremals=True,  # whether the op correct handles complex extremals (like inf -infj)
                 supports_complex_to_float=False,  # op supports casting from complex input to real output safely eg. angle
                 sample_inputs_func=sample_inputs_unary,
                 sample_kwargs=lambda device, dtype, input: ({}, {}),
                 supports_sparse=False,
                 **kwargs):
        super(UnaryUfuncInfo, self).__init__(name,
                                             dtypes=dtypes,
                                             dtypesIfCPU=dtypesIfCPU,
                                             dtypesIfCUDA=dtypesIfCUDA,
                                             dtypesIfROCM=dtypesIfROCM,
                                             default_test_dtypes=default_test_dtypes,
                                             sample_inputs_func=sample_inputs_func,
                                             supports_sparse=supports_sparse,
                                             **kwargs)
        self.ref = ref
        self.domain = domain
        self.handles_large_floats = handles_large_floats
        self.handles_extremals = handles_extremals
        self.handles_complex_extremals = handles_complex_extremals
        self.supports_complex_to_float = supports_complex_to_float

        # test_unary_ufuncs.py generates its own inputs to test the consistency
        # of the operator on sliced tensors, non-contig tensors, etc.
        # `sample_kwargs` is a utility function to provide kwargs
        # along with those inputs if required (eg. clamp).
        # It should return two dictionaries, first holding kwarg for
        # torch operator and second one for reference NumPy operator.
        self.sample_kwargs = sample_kwargs

        # Epsilon to ensure grad and gradgrad checks don't test values
        #   outside a function's domain.
        self._domain_eps = 1e-5

def sample_inputs_tensor_split(op_info, device, dtype, requires_grad, **kwargs):
    make_input = partial(make_tensor, device=device, dtype=dtype,
                         low=None, high=None, requires_grad=requires_grad)

    args_cases = (
        # Cases with tensor indices.
        (torch.tensor([1, 2, 3]),),
        (torch.tensor(1),),
        (torch.tensor([1, 2, 3]), 1),
        (torch.tensor([1, 4, 2, 5, 3, 6])[::2], 1),
        # Cases with list of indices.
        ((2, 4),),
        ((2, 4), 1),
        ((2, 4), -1),
        # Cases with integer section.
        (3,),
        (3, 1),
        (3, -1),
    )

    def generator():
        for args in args_cases:
            yield SampleInput(make_input((S, S, S)), args=args)

    return list(generator())


def sample_inputs_linalg_det(op_info, device, dtype, requires_grad):
    kw = dict(device=device, dtype=dtype)
    inputs = [
        make_tensor((S, S), **kw),
        make_tensor((1, 1), **kw),  # 1x1
        random_symmetric_matrix(S, **kw),  # symmetric
        random_symmetric_psd_matrix(S, **kw),  # symmetric_psd
        random_symmetric_pd_matrix(S, **kw),  # symmetric_pd

        random_square_matrix_of_rank(S, S - 2, **kw),  # dim2_null
        random_square_matrix_of_rank(S, 1, **kw),  # rank1
        random_square_matrix_of_rank(S, 2, **kw),  # rank2

        random_fullrank_matrix_distinct_singular_value(S, **kw),  # distinct_singular_value
        make_tensor((3, 3, S, S), **kw),  # batched
        make_tensor((3, 3, 1, 1), **kw),  # batched_1x1
        random_symmetric_matrix(S, 3, **kw),  # batched_symmetric
        random_symmetric_psd_matrix(S, 3, **kw),  # batched_symmetric_psd
        random_symmetric_pd_matrix(S, 3, **kw),  # batched_symmetric_pd
        random_fullrank_matrix_distinct_singular_value(S, 3, 3, **kw),  # batched_distinct_singular_values
        make_tensor((0, 0), **kw),
        make_tensor((0, S, S), **kw),
    ]
    for t in inputs:
        t.requires_grad = requires_grad
    return [SampleInput(t) for t in inputs]

def sample_inputs_linalg_det_singular(op_info, device, dtype, requires_grad):
    make_arg = partial(make_tensor, device=device, dtype=dtype, requires_grad=requires_grad)

    def make_singular_matrix_batch_base(size, rank):
        assert size[-1] == size[-2]
        assert rank > 0 and rank <= size[-1]

        with torch.no_grad():
            n = size[-1]
            a = make_arg(size[:-2] + (n, rank)) / 10
            b = make_arg(size[:-2] + (rank, n)) / 10

            x = a @ b
            lu, pivs = x.lu()
            p, l, u = torch.lu_unpack(lu, pivs)
            u_diag_abs = u.diagonal(0, -2, -1).abs()
            u_diag_abs_largest = u_diag_abs.max(dim=-1, keepdim=True).values
            u_diag_abs_smallest_idxs = torch.topk(u_diag_abs, k=(n - rank), largest=False).indices
            u.diagonal(0, -2, -1).div_(u_diag_abs_largest)
            u.diagonal(0, -2, -1)[..., u_diag_abs_smallest_idxs] = torch.finfo(dtype).eps

            matrix = p @ l @ u

        assert (matrix.det().abs() < torch.finfo(dtype).eps * torch.linalg.matrix_norm(matrix)).all().item()

        matrix.requires_grad_(requires_grad)
        return matrix

    def sample_generator():
        for batch, size in product(((), (2,), (2, 2)), range(6)):
            shape = batch + (size, size)
            for rank in range(1, size):
                yield make_singular_matrix_batch_base(shape, rank)

    return [SampleInput(t) for t in sample_generator()]


def sample_inputs_linalg_matrix_power(op_info, device, dtype, requires_grad):
    # (<matrix_size>, (<batch_sizes, ...>))
    test_sizes = [
        (1, ()),
        (2, (0,)),
        (2, (2,)),
    ]

    inputs = []
    for matrix_size, batch_sizes in test_sizes:
        size = batch_sizes + (matrix_size, matrix_size)
        for n in (0, 3, 5):
            t = make_tensor(size, device, dtype, requires_grad=requires_grad)
            inputs.append(SampleInput(t, args=(n,)))
        for n in [-4, -2, -1]:
            t = random_fullrank_matrix_distinct_singular_value(matrix_size, *batch_sizes, device=device, dtype=dtype)
            t.requires_grad = requires_grad
            inputs.append(SampleInput(t, args=(n,)))

    return inputs

def sample_inputs_hsplit(op_info, device, dtype, requires_grad):
    return (SampleInput(make_tensor((6,), device, dtype,
                                    low=None, high=None,
                                    requires_grad=requires_grad),
                        args=(2,),),
            SampleInput(make_tensor((S, S, S), device, dtype,
                                    low=None, high=None,
                                    requires_grad=requires_grad),
                        args=([1, 2, 3],),),)

def sample_inputs_vsplit(op_info, device, dtype, requires_grad):
    return (SampleInput(make_tensor((6, S), device, dtype,
                                    low=None, high=None,
                                    requires_grad=requires_grad),
                        args=(2,),),
            SampleInput(make_tensor((S, S, S), device, dtype,
                                    low=None, high=None,
                                    requires_grad=requires_grad),
                        args=([1, 2, 3],),),)

def sample_inputs_dsplit(op_info, device, dtype, requires_grad):
    return (SampleInput(make_tensor((S, S, S), device, dtype,
                                    low=None, high=None,
                                    requires_grad=requires_grad),
                        args=([1, 2, 3],),),
            SampleInput(make_tensor((S, S, 6), device, dtype,
                                    low=None, high=None,
                                    requires_grad=requires_grad),
                        args=(2,),),)

def sample_inputs_linalg_multi_dot(op_info, device, dtype, requires_grad):
    # Each test case consists of the sizes in the chain of multiplications
    # e.g. [2, 3, 4, 5] generates matrices (2, 3) @ (3, 4) @ (4, 5)
    test_cases = [
        [1, 2, 1],
        [2, 0, 2],
        [0, 2, 2],
        [2, 2, 2, 2],
        [2, 3, 4, 5],
        [5, 4, 0, 2],
        [2, 4, 3, 5, 3, 2]
    ]

    result = []
    for sizes in test_cases:
        tensors = []
        for size in zip(sizes[:-1], sizes[1:]):
            t = make_tensor(size, device, dtype, requires_grad=requires_grad)
            tensors.append(t)
        result.append(SampleInput(tensors))

    return result

def sample_inputs_linalg_matrix_norm(op_info, device, dtype, requires_grad, **kwargs):
    sizes = ((2, 2), (2, 3, 2))
    ords = ('fro', 'nuc', inf, -inf, 1, -1, 2, -2)
    dims = ((-2, -1), (-1, 0))

    inputs: List[SampleInput] = []
    for size, ord, dim, keepdim in product(sizes, ords, dims, [True, False]):
        t = make_tensor(size, device, dtype, requires_grad=requires_grad)
        inputs.append(SampleInput(t, args=(ord, dim, keepdim)))

    return inputs

def sample_inputs_linalg_norm(op_info, device, dtype, requires_grad):
    test_sizes = [
        (S,),
        (0,),
        (S, S),
        (0, 0),
        (S, 0),
        (0, S),
        (S, S, S),
        (0, S, S),
        (S, 0, S),
        (0, 0, 0),
    ]

    vector_ords = (None, 0, 0.5, 1, 2, 3.5, inf, -0.5, -1, -2, -3.5, -inf)
    matrix_ords = (None, 'fro', 'nuc', 1, 2, inf, -1, -2, -inf)

    inputs = []

    for test_size in test_sizes:
        is_vector_norm = len(test_size) == 1
        is_matrix_norm = len(test_size) == 2

        for keepdim in [False, True]:
            inputs.append(SampleInput(
                make_tensor(
                    test_size, device, dtype, low=None, high=None,
                    requires_grad=requires_grad),
                kwargs=dict(
                    keepdim=keepdim)))

            if not (is_vector_norm or is_matrix_norm):
                continue

            ords = vector_ords if is_vector_norm else matrix_ords

            for ord in ords:

                inputs.append(SampleInput(
                    make_tensor(
                        test_size, device, dtype,
                        low=None, high=None,
                        requires_grad=requires_grad),
                    args=(ord,),
                    kwargs=dict(
                        keepdim=keepdim)))

                if ord in ['nuc', 'fro']:
                    inputs.append(SampleInput(
                        make_tensor(
                            test_size, device, dtype,
                            low=None, high=None,
                            requires_grad=requires_grad),
                        kwargs=dict(
                            ord=ord,
                            keepdim=keepdim,
                            dim=(0, 1))))
        return inputs

def sample_inputs_cosine_similarity(op_info, device, dtype, requires_grad, **kwargs):
    make_arg = partial(make_tensor, device=device, dtype=dtype, requires_grad=requires_grad)

    # Ordered as input_shape, dict of dim and eps
    cases: Tuple[tuple, dict] = (  # type: ignore[assignment]
        ((S, S), {'dim': 1}),
        ((S, 2), {'dim': -1}),
        ((S,), {'dim': 0, 'eps': 0.5}),
        ((), {'dim': 0}),
        ((S, S, M), {'dim': 2}),
        ((S, S), {})
    )

    def generator():
        for input_shape, kwargs in cases:
            yield SampleInput(make_arg(input_shape), args=(make_arg(input_shape),), kwargs=kwargs)
        # Test for Broadcasting
        yield SampleInput(make_arg((1, 2, 3)), args=(make_arg((2, 1, 3)),), kwargs={'dim': -1})

    return list(generator())

def sample_inputs_nn_activation_relu(op_info, device, dtype, requires_grad, **kwargs):
    make_arg = partial(make_tensor, device=device, dtype=dtype, requires_grad=requires_grad)

    cases = (
        (()),
        ((S, )),
        ((S, S)),
        ((S, M, S))
    )

    def generator():
        for shape in cases:
            yield SampleInput(make_arg(shape))

    return list(generator())

def sample_inputs_norm(op_info, device, dtype, requires_grad, **kwargs):
    make_arg = partial(make_tensor, device=device, dtype=dtype, requires_grad=requires_grad)

    cases = (
        ((S, S), (2,), '2'),
        ((S, S), (0,), '0'),
        ((S, S), (0.5,), '0_5'),
        ((S, S), (1,), '1'),
        ((S, S), (3,), '3'),
        ((S, S), (-1,), 'neg_1'),
        ((S, S), (-2,), 'neg_2'),
        ((S, S), (-0.5,), 'neg_0_5'),
        ((S, S), (-1.5,), 'neg_1_5'),
    )

    cases_nonzero_input = (
        ((S, S, S), (1.5,), '1_5_default'),
        ((S, S, S), (1.5, 1), '1_5_dim'),
        ((S, S, S), (1.5, -1), '1_5_neg_dim'),
        ((S, S, S), (1.5, 1, True), 'keepdim_1_5_dim'),
        ((S, S, S), (1.5, -1, True), 'keepdim_1_5_neg_dim'),
    )

    cases_negdim_base = (
        ((S, S), (-2, 1,), 'neg_2_2_dim'),
        ((S, S), (-1, 1,), 'neg_1_2_dim'),
        ((S, S), (0, 1,), '0_2_dim'),
        ((S, S), (1, 1,), '1_2_dim'),
        ((S, S), (2, 1,), '2_2_dim'),
        ((S, S), (3, 1,), '3_2_dim'),
        ((S, S, S), (2, 1), '2_dim'),
        ((S, S, S), (3, 1), '3_dim'),
        ((S, S, S), (2, 1, True), 'keepdim_2_dim'),
        ((S, S, S), (3, 1, True), 'keepdim_3_dim'),
        ((), (2, 0), '2_dim_scalar'),
        ((), (3, 0), '3_dim_scalar'),
        ((), (2, 0, True), 'keepdim_2_dim_scalar'),
        ((), (3, 0, True), 'keepdim_3_dim_scalar'),
    )

    cases_negdim = []
    for case in cases_negdim_base:
        cases_negdim.append(case)
        shape, args, name = case
        new_args = copy.deepcopy(list(args))
        new_args[1] *= -1
        cases_negdim.append((shape, tuple(new_args), name.replace("_dim", "_neg_dim")))

    def generator():
        for shape, args, name in itertools.chain(cases, cases_negdim):
            yield SampleInput(make_arg(shape), args=args, name=name)

        for shape, args, name in cases_nonzero_input:
            yield SampleInput(make_arg(shape, exclude_zero=True), args=args, name=name)

    return list(generator())


def sample_inputs_norm_fro(op_info, device, dtype, requires_grad, **kwargs):
    make_arg = partial(make_tensor, device=device, dtype=dtype, requires_grad=requires_grad)

    cases = (
        ((S, S), (), 'default'),
        ((S, S), ('fro',), 'fro_default'),
        ((S, S), ('fro', [0, 1],), 'fro'),
    )

    def generator():
        for shape, args, name in cases:
            yield SampleInput(make_arg(shape), args=args, name=name)

    return list(generator())


def sample_inputs_norm_nuc(op_info, device, dtype, requires_grad, **kwargs):
    make_arg = partial(make_tensor, device=device, dtype=dtype, requires_grad=requires_grad)

    cases = (
        ((S, S), ('nuc',), 'nuc'),
        ((S, S, S), ('nuc', [1, 2]), 'nuc_batched'),
    )

    def generator():
        for shape, args, name in cases:
            yield SampleInput(make_arg(shape), args=args, name=name)

    return list(generator())


def sample_inputs_norm_inf(op_info, device, dtype, requires_grad, **kwargs):
    make_arg = partial(make_tensor, device=device, dtype=dtype, requires_grad=requires_grad)

    cases = (
        ((S, S), (-inf,), '-inf'),
        ((S, S), (inf,), 'inf'),
        ((S, S), (inf, 1,), 'inf_2_dim'),
        ((S, S), (inf, -1,), 'inf_2_neg_dim'),
    )

    def generator():
        for shape, args, name in cases:
            yield SampleInput(make_arg(shape), args=args, name=name)

    return list(generator())


def sample_inputs_linalg_vector_norm(op_info, device, dtype, requires_grad, **kwargs):
    size_1D = (S,)
    size_2D = (2, 2)

    test_cases = [
        # input size, ord, dim args
        (size_1D, 2, None),
        (size_1D, 2, (0,)),
        (size_1D, 0, None),
        (size_1D, 0, (0,)),
        (size_1D, 0.9, None),
        (size_1D, 0.9, (0,)),
        (size_1D, 1, None),
        (size_1D, 1, (0,)),
        (size_1D, -2.1, None),
        (size_1D, -2.1, (0,)),
        (size_1D, inf, None),
        (size_1D, inf, (0,)),
        (size_1D, -inf, None),
        (size_1D, -inf, (0,)),

        (size_2D, 2, None),
        (size_2D, 2, (0,)),
        (size_2D, 2, (-1, 0)),
        (size_2D, 0, None),
        (size_2D, 0, (0,)),
        (size_2D, 0, (-1, 0)),
        (size_2D, 0.9, None),
        (size_2D, 0.9, (0,)),
        (size_2D, 0.9, (-1, 0)),
        (size_2D, 1, None),
        (size_2D, 1, (0,)),
        (size_2D, 1, (-1, 0)),
        (size_2D, -2.1, None),
        (size_2D, -2.1, (0,)),
        (size_2D, -2.1, (-1, 0)),
        (size_2D, inf, None),
        (size_2D, inf, (0,)),
        (size_2D, inf, (-1, 0)),
        (size_2D, -inf, None),
        (size_2D, -inf, (0,)),
        (size_2D, -inf, (-1, 0)),
    ]
    inputs = []

    for test_size, ord, dim in test_cases:
        for keepdim in [False, True]:
            inputs.append(SampleInput(
                make_tensor(
                    test_size, device, dtype,
                    low=None, high=None,
                    requires_grad=requires_grad),
                args=(ord,),
                kwargs=dict(
                    keepdim=keepdim,
                    dim=dim)))

    return inputs


# Metadata class for binary "universal functions (ufuncs)" that accept two
# tensor and have common properties
class BinaryUfuncInfo(OpInfo):
    """Operator information for 'universal binary functions (binary ufuncs).'
    These are functions of two tensors with common properties like:
      - they are elementwise functions
      - the output shape is determined by the input shape
      - they typically have method and inplace variants
      - they typically support the out kwarg
      - they typically have NumPy or SciPy references
    See NumPy's universal function documentation
    (https://numpy.org/doc/stable/reference/ufuncs.html) for more details
    about the concept of ufuncs.
    """
    def __init__(self, name, *, lhs_make_tensor_kwargs=None, rhs_make_tensor_kwargs=None, **kwargs):
        super().__init__(name, **kwargs)

        # [lr]hs_make_tensor_kwargs are part of the OpInfo to be able to dynamically generate valid samples later on.
        if lhs_make_tensor_kwargs is None:
            lhs_make_tensor_kwargs = {}
        self.lhs_make_tensor_kwargs = lhs_make_tensor_kwargs

        if rhs_make_tensor_kwargs is None:
            rhs_make_tensor_kwargs = {}
        self.rhs_make_tensor_kwargs = rhs_make_tensor_kwargs


def _resolve_binay_pwise_kwargs(
        op_info, *, op_kwargs=None, lhs_make_tensor_kwargs=None, rhs_make_tensor_kwargs=None
):
    """Resolves default values for :func:`sample_inputs_binary_pwise`.

    By default :attr:`op_kwargs`, :attr:`lhs_make_tensor_kwargs`, and :attr:`rhs_make_tensor_kwargs` are just empty
    dictionaries. In case :attr:`op_info` is a :class:`BinaryUfuncInfo`, :attr:`BinaryUfuncInfo.lhs_make_tensor_kwargs`
    and :attr:`BinaryUfuncInfo.rhs_make_tensor_kwargs` will be used as defaults.
    """
    if op_kwargs is None:
        op_kwargs = {}
    if lhs_make_tensor_kwargs is None:
        lhs_make_tensor_kwargs = op_info.lhs_make_tensor_kwargs if isinstance(op_info, BinaryUfuncInfo) else {}
    if rhs_make_tensor_kwargs is None:
        rhs_make_tensor_kwargs = op_info.rhs_make_tensor_kwargs if isinstance(op_info, BinaryUfuncInfo) else {}

    return op_kwargs, lhs_make_tensor_kwargs, rhs_make_tensor_kwargs


def sample_inputs_binary_pwise(
    op_info,
    device,
    dtype,
    requires_grad,
    *,
    python_scalars=False,
    op_kwargs=None,
    lhs_make_tensor_kwargs=None,
    rhs_make_tensor_kwargs=None,
    **kwargs,
):
    op_kwargs, lhs_make_tensor_kwargs, rhs_make_tensor_kwargs = _resolve_binay_pwise_kwargs(
        op_info,
        op_kwargs=op_kwargs,
        lhs_make_tensor_kwargs=lhs_make_tensor_kwargs,
        rhs_make_tensor_kwargs=rhs_make_tensor_kwargs,
    )

    scalar = make_tensor((), device=device, dtype=dtype, **rhs_make_tensor_kwargs)
    if python_scalars:
        scalar = scalar.item()  # type: ignore[assignment]

    shapes = [
        ((), scalar),
        ((S,), scalar),
        ((S, 1), (S,)),
        ((M, S), scalar),
        ((S, M, S), (M, S)),
        ((S, M, S), (S, M, S)),
        ((M, 1, S), (M, S)),
        ((M, 1, S), (1, M, S)),
    ]

    sample_inputs = []
    for shape_lhs, shape_rhs_or_scalar in shapes:
        lhs = make_tensor(
            shape_lhs,
            device=device,
            dtype=dtype,
            requires_grad=requires_grad,
            **lhs_make_tensor_kwargs,
        )
        if isinstance(shape_rhs_or_scalar, tuple):
            # shape
            rhs = make_tensor(
                shape_rhs_or_scalar,
                device=device,
                dtype=dtype,
                requires_grad=requires_grad,
                **rhs_make_tensor_kwargs,
            )
            broadcasts_input = torch.broadcast_shapes(shape_lhs, shape_rhs_or_scalar) != shape_lhs
        else:
            # scalar
            rhs = shape_rhs_or_scalar  # type: ignore[assignment]
            broadcasts_input = False

        sample_inputs.append(SampleInput(lhs, args=(rhs,), kwargs=op_kwargs, broadcasts_input=broadcasts_input))
    return sample_inputs


def sample_inputs_add_sub(
    op_info,
    device,
    dtype,
    requires_grad,
    python_scalars=False,
    alpha=1,
    op_kwargs=None,
    lhs_make_tensor_kwargs=None,
    rhs_make_tensor_kwargs=None,
    **kwargs,
):
    op_kwargs, lhs_make_tensor_kwargs, rhs_make_tensor_kwargs = _resolve_binay_pwise_kwargs(
        op_info,
        op_kwargs=op_kwargs,
        lhs_make_tensor_kwargs=lhs_make_tensor_kwargs,
        rhs_make_tensor_kwargs=rhs_make_tensor_kwargs,
    )

    sample_inputs = sample_inputs_binary_pwise(
        op_info,
        device,
        dtype,
        requires_grad,
        python_scalars=python_scalars,
        op_kwargs=op_kwargs,
        lhs_make_tensor_kwargs=lhs_make_tensor_kwargs,
        rhs_make_tensor_kwargs=rhs_make_tensor_kwargs,
        **kwargs,
    )

    lhs = make_tensor((S, S), device=device, dtype=dtype, requires_grad=requires_grad, **lhs_make_tensor_kwargs)
    rhs = make_tensor((S, S), device=device, dtype=dtype, requires_grad=requires_grad, **rhs_make_tensor_kwargs)
    sample_inputs.append(SampleInput(lhs, args=(rhs,), kwargs=dict(op_kwargs, alpha=alpha), broadcasts_input=False))

    return sample_inputs


def sample_inputs_t(op_info, device, dtype, requires_grad, **kwargs):
    make_arg = partial(make_tensor, device=device, dtype=dtype, requires_grad=requires_grad)
    return (SampleInput(make_arg((1, 2))),
            SampleInput(make_arg((2,))),
            SampleInput(make_arg(())))


def sample_inputs_mm(op_info, device, dtype, requires_grad, **kwargs):
    first_shape, second_shape = (S, M), (M, S)
    sample_inputs = []
    sample_inputs.append(
        SampleInput(make_tensor(first_shape, device, dtype,
                                requires_grad=requires_grad),
                    args=(make_tensor(second_shape, device, dtype,
                                      requires_grad=requires_grad),)))

    if dtype.is_complex:
        sample_inputs.append(
            SampleInput(make_tensor(first_shape, device, dtype,
                                    requires_grad=requires_grad),
                        args=(
                            make_tensor(second_shape, device, dtype,
                                        requires_grad=requires_grad).conj(),)))

        sample_inputs.append(
            SampleInput(make_tensor(first_shape, device, dtype,
                                    requires_grad=requires_grad).transpose(0, 1),
                        args=(
                            make_tensor(second_shape, device, dtype,
                                        requires_grad=requires_grad).transpose(0, 1).conj(),)))
    return sample_inputs

def sample_inputs_addmm(op_info, device, dtype, requires_grad, **kwargs):
    alpha_val = kwargs.get('alpha', 2 + 3j if dtype.is_complex else 0.6)
    beta_val = kwargs.get('beta', 1 + 2j if dtype.is_complex else 0.2)
    tests_list = [
        ((2, 3), (2, 2), (2, 3), False)
    ]
    tests_with_lhs_broadcasting = [
        ((1,), (2, 2), (2, 3), True),
        ((), (2, 2), (2, 3), True)
    ]
    test_cases = tests_list + tests_with_lhs_broadcasting  # type: ignore[operator]

    sample_inputs = []

    for shape_a, shape_b, shape_c, broadcasts_input in test_cases:
        sample_inputs.append(
            SampleInput(
                make_tensor(shape_a, device, dtype, requires_grad=requires_grad),
                args=(
                    make_tensor(shape_b, device, dtype,
                                requires_grad=requires_grad),
                    make_tensor(shape_c, device, dtype,
                                requires_grad=requires_grad)),
                kwargs={'alpha': alpha_val, 'beta': beta_val},
                broadcasts_input=broadcasts_input))

    if dtype.is_complex:
        shape = (3, 3)
        sample_inputs.append(
            SampleInput(make_tensor(shape, device, dtype, requires_grad=requires_grad),
                        args=(
                            make_tensor(shape, device, dtype,
                                        requires_grad=requires_grad).t().conj(),
                            make_tensor(shape, device, dtype,
                                        requires_grad=requires_grad)),
                        kwargs={'alpha': alpha_val, 'beta': beta_val},))
        sample_inputs.append(
            SampleInput(make_tensor(shape, device, dtype, requires_grad=requires_grad),
                        args=(
                            make_tensor(shape, device, dtype,
                                        requires_grad=requires_grad),
                            make_tensor(shape, device, dtype,
                                        requires_grad=requires_grad).t().conj()),
                        kwargs={'alpha': alpha_val, 'beta': beta_val},))
    return sample_inputs

def sample_inputs_mv(self, device, dtype, requires_grad, **kwargs):
    return (
        SampleInput(
            make_tensor((S, M, ), device, dtype, low=None, high=None, requires_grad=requires_grad),
            args=(
                make_tensor((M, ), device, dtype, low=None, high=None, requires_grad=requires_grad),
            )
        ),
    )

def sample_inputs_bmm(self, device, dtype, requires_grad, **kwargs):
    return (
        SampleInput(
            make_tensor((M, S, M, ), device, dtype, low=None, high=None, requires_grad=requires_grad),
            args=(
                make_tensor((M, M, S, ), device, dtype, low=None, high=None, requires_grad=requires_grad),
            )
        ),
    )

def sample_inputs_dot_vdot(self, device, dtype, requires_grad, **kwargs):
    sample_inputs = []
    sample_inputs.append(SampleInput(
        make_tensor((S, ), device, dtype, low=None, high=None, requires_grad=requires_grad),
        args=(
            make_tensor((S, ), device, dtype, low=None, high=None, requires_grad=requires_grad),
        )
    ))
    if dtype.is_complex:
        # dot/vdot for (conj(input), conj(arg_tensor)) and (conj(input), arg_tensor)
        # is tested in test_conj_view (which tests operations with only conjugated input tensor
        # -- not conjugated arg tensors)
        sample_inputs.append(SampleInput(
            make_tensor((S, ), device, dtype, low=None, high=None, requires_grad=requires_grad),
            args=(
                torch.conj(make_tensor((S, ), device, dtype, low=None, high=None, requires_grad=requires_grad)),
            )
        ))
    return sample_inputs

def sample_inputs_addmv(op_info, device, dtype, requires_grad, **kwargs):
    make_arg = partial(make_tensor, dtype=dtype, device=device, requires_grad=requires_grad)

    test_cases = (((S,), (S, M), (M,), 1, 1, False),
                  ((S,), (S, M), (M,), 0.2, 0.6, False),
                  )

    test_cases_with_broadcast = (((1,), (S, M), (M,), 1, 1, True),
                                 ((1,), (S, M), (M,), 0.2, 0.6, True),
                                 ((), (S, M), (M,), 1, 1, True),
                                 ((), (S, M), (M,), 0.2, 0.6, True),
                                 )

    cases = test_cases + test_cases_with_broadcast

    def generator():
        # addmv performs: beta * M + alpha * (mat @ vec)
        for M, mat, vec, beta, alpha, broadcasts_input in cases:
            yield SampleInput(make_arg(M), args=(make_arg(mat), make_arg(vec)),
                              kwargs=dict(beta=beta, alpha=alpha), broadcasts_input=broadcasts_input)

    return list(generator())

def sample_inputs_addbmm(op_info, device, dtype, requires_grad, **kwargs):
    make_arg = partial(make_tensor, device=device, dtype=dtype, requires_grad=requires_grad)

    # input_shape, batch1_shape, batch2_shape, beta_val, alpha_val, is_broadcasting
    test_cases = [((S, M), (S, S, S), (S, S, M), 1, 1, False),
                  ((1,), (S, S, S), (S, S, M), 1, 1, True),
                  ((S, M), (S, S, S), (S, S, M), 0.6, 0.2, False),
                  ((1,), (S, S, S), (S, S, M), 0.6, 0.2, True),
                  ((), (S, S, S), (S, S, M), 1, 1, True),
                  ((), (S, S, S), (S, S, M), 0.6, 0.2, True),
                  ]

    def generator():
        for input_shape, batch1_shape, batch2_shape, beta, alpha, is_broadcasting in test_cases:
            if dtype.is_complex:
                beta_complex, alpha_complex = beta * (1 + 2j), alpha * (2 + 3j)
                yield SampleInput(make_arg(input_shape), args=(make_arg(batch1_shape), make_arg(batch2_shape)),
                                  kwargs=dict(beta=beta_complex, alpha=alpha_complex), broadcasts_input=is_broadcasting)
            yield SampleInput(make_arg(input_shape), args=(make_arg(batch1_shape), make_arg(batch2_shape)),
                              kwargs=dict(beta=beta, alpha=alpha), broadcasts_input=is_broadcasting)

    return list(generator())

def sample_inputs_addcmul_addcdiv(op_info, device, dtype, requires_grad, **kwargs):
    test_cases = [(((S, S), (S, S), (S, S)), False),
                  (((S, S), (S, 1), (1, S)), False),
                  (((1,), (S, S, 1), (1, S)), True),
                  (((), (), ()), False),
                  (((S, S), (), ()), True),
                  (((), (S, S, 1), (1, S)), True)
                  ]

    sample_inputs = []
    for input_args, broadcasts_input in test_cases:
        args = tuple(make_tensor(arg, device, dtype, requires_grad=requires_grad) if isinstance(arg, tuple) else arg
                     for arg in input_args)
        sample_inputs.append(SampleInput(args[0], args=args[1:], broadcasts_input=broadcasts_input))

        sample_inputs.append(SampleInput(args[0], args=args[1:], kwargs=dict(value=3.14), broadcasts_input=broadcasts_input))

    return tuple(sample_inputs)

def sample_inputs_baddbmm(op_info, device, dtype, requires_grad, **kwargs):
    test_cases = [((S, S, M), (S, S, S), (S, S, M), 1, 1, False),
                  ((1,), (S, S, S), (S, S, M), 1, 1, True),
                  ((S, S, M), (S, S, S), (S, S, M), 0.6, 0.2, False),
                  ((1,), (S, S, S), (S, S, M), 0.6, 0.2, True),
                  ((), (S, S, S), (S, S, M), 1, 1, True),
                  ((), (S, S, S), (S, S, M), 0.6, 0.2, True),
                  ]
    sample_inputs = []
    for (input_shape, batch1_shape, batch2_shape, alpha, beta, broadcasts_input) in test_cases:
        args = (make_tensor(input_shape, device, dtype,
                            low=None, high=None,
                            requires_grad=requires_grad),
                make_tensor(batch1_shape, device, dtype,
                            low=None, high=None,
                            requires_grad=requires_grad),
                make_tensor(batch2_shape, device, dtype,
                            low=None, high=None,
                            requires_grad=requires_grad))
        sample_inputs.append(SampleInput(args[0], args=(args[1], args[2]),
                             kwargs=dict(beta=beta, alpha=alpha), broadcasts_input=broadcasts_input))
        if dtype.is_complex:
            sample_inputs.append(SampleInput(args[0], args=(args[1], args[2]),
                                             kwargs=dict(beta=beta * (1 + 2j), alpha=alpha * (2 + 3j)),
                                             broadcasts_input=broadcasts_input))

    if dtype.is_complex:
        shapes = [(S, S, S), (S, M, S), (S, S, M)]
        args = (make_tensor(shapes[0], device, dtype,
                            low=None, high=None,
                            requires_grad=requires_grad),
                make_tensor(shapes[1], device, dtype,
                            low=None, high=None,
                            requires_grad=requires_grad),
                make_tensor(shapes[2], device, dtype,
                            low=None, high=None,
                            requires_grad=requires_grad))
        sample_inputs.append(
            SampleInput(
                args[0].transpose(-1, 1), args=(args[1].transpose(-1, 1).conj(), args[2].transpose(-1, 1).conj()),
                kwargs=dict(beta=beta * (1 + 2j), alpha=alpha * (2 + 3j)),))

    return tuple(sample_inputs)

def sample_inputs_addr(op_info, device, dtype, requires_grad, **kwargs):
    input1 = SampleInput(
        make_tensor((S, M), device, dtype, low=None, high=None, requires_grad=requires_grad),
        args=(
            make_tensor((S, ), device, dtype, low=None, high=None, requires_grad=requires_grad),
            make_tensor((M, ), device, dtype, low=None, high=None, requires_grad=requires_grad)))

    input2 = SampleInput(
        make_tensor((), device, dtype, low=None, high=None, requires_grad=requires_grad),
        args=(
            make_tensor((S, ), device, dtype, low=None, high=None, requires_grad=requires_grad),
            make_tensor((M, ), device, dtype, low=None, high=None, requires_grad=requires_grad)),
        broadcasts_input=True)

    if dtype.is_complex:
        alpha, beta = 0.1 + 0.3j, 0.4 + 0.6j
    elif dtype.is_floating_point:
        alpha, beta = 0.2, 0.6
    else:
        alpha, beta = 2, 3

    input3 = SampleInput(
        make_tensor((S, M), device, dtype, low=None, high=None, requires_grad=requires_grad),
        args=(
            make_tensor((S, ), device, dtype, low=None, high=None, requires_grad=requires_grad),
            make_tensor((M, ), device, dtype, low=None, high=None, requires_grad=requires_grad)),
        kwargs=dict(beta=beta, alpha=alpha))

    input4 = SampleInput(
        make_tensor((), device, dtype, low=None, high=None, requires_grad=requires_grad),
        args=(
            make_tensor((S, ), device, dtype, low=None, high=None, requires_grad=requires_grad),
            make_tensor((M, ), device, dtype, low=None, high=None, requires_grad=requires_grad)),
        kwargs=dict(beta=beta, alpha=alpha),
        broadcasts_input=True)

    return (input1, input2, input3, input4)

def sample_inputs_xlogy(self, device, dtype, requires_grad, **kwargs):
    return (
        SampleInput(
            make_tensor((S, S), device, dtype, low=None, high=None, requires_grad=requires_grad),
            args=(
                make_tensor((S, S), device, dtype, low=0, high=None, requires_grad=requires_grad),
            )
        ),
    )


def sample_inputs_xlog1py(self, device, dtype, requires_grad):
    make_arg = partial(make_tensor, device=device, dtype=dtype, requires_grad=requires_grad)

    def generator():
        # same shape
        yield SampleInput(make_arg((S, S)), args=(make_arg((S, S), low=-1),))
        # rhs broadcast
        yield SampleInput(make_arg((S, S)), args=(make_arg((S,), low=-1),))
        # all zero `x`
        with torch.no_grad():
            x = make_arg((S, S))
            x.fill_(0)
        yield SampleInput(x, args=(make_arg((S, S), low=-1),))

        # randomly zero-masked `x`
        x = make_arg((S, S))
        y = make_arg((S, S), low=-1)
        with torch.no_grad():
            x[torch.rand(x.shape) > 0.5] = 0
        yield SampleInput(x, args=(y,))

        # Scalar x
        # `input` has to be a tensor
        # yield SampleInput(0, args=(make_arg((S, S), low=-1),))
        # yield SampleInput(2.1, args=(make_arg((S, S), low=-1),))

        # Scalar y
        yield SampleInput(make_arg((S, S)), args=(-0.5,))
        yield SampleInput(make_arg((S, S)), args=(1.2,))

    return list(generator())

def sample_inputs_zero_(op_info, device, dtype, requires_grad, **kwargs):
    make_arg = partial(make_tensor, device=device, dtype=dtype, requires_grad=requires_grad)

    cases = ((), (S, S, S), (S,))

    def generator():
        for shape in cases:
            yield(SampleInput(make_arg(shape)))

    return list(generator())


def sample_inputs_logsumexp(self, device, dtype, requires_grad):
    inputs = (
        ((), (0,), True),
        ((S, S), (1,), True),
        ((S, S), (1,), False)
    )
    samples = []

    for shape, dim, keepdim in inputs:
        t = make_tensor(shape, device, dtype,
                        low=None, high=None,
                        requires_grad=requires_grad)
        samples.append(SampleInput(t, args=(dim, keepdim)))

    return tuple(samples)

def sample_inputs_logcumsumexp(self, device, dtype, requires_grad):
    inputs = (
        ((S, S, S), 0),
        ((S, S, S), 1),
        ((), 0),
    )
    samples = []

    for shape, dim in inputs:
        t = make_tensor(shape, device, dtype,
                        low=None, high=None,
                        requires_grad=requires_grad)
        samples.append(SampleInput(t, args=(dim,)))

    return tuple(samples)

def sample_inputs_trace(self, device, dtype, requires_grad, **kwargs):
    return (SampleInput((make_tensor((S, S), device, dtype,
                                     low=None, high=None,
                                     requires_grad=requires_grad))),)


def sample_inputs_renorm(self, device, dtype, requires_grad, **kwargs):
    make_arg = partial(make_tensor, dtype=dtype, device=device, requires_grad=requires_grad)
    cases = (((S, S, S), (2, 1, 0.5)),
             ((S, S, S), (2, -1, 0.5)),
             ((S, S, S), (1, 2, 3)),
             ((S, S, S), (float('inf'), 2, 0.5)),
             )

    def generator():
        for shape, args in cases:
            yield SampleInput(make_arg(shape), args=args)

    return list(generator())


def sample_inputs_transpose_swapdims(self, device, dtype, requires_grad, **kwargs):
    make_arg = partial(make_tensor, dtype=dtype, device=device, requires_grad=requires_grad)

    cases = (((1, 2, 3), (-1, -2)),
             ((1, 2, 3), (-1, 2)),
             ((1, 2, 3), (1, -2)),
             ((1, 2, 3), (1, 2)),
             ((), (0, 0)),
             ((1, ), (0, 0)),
             ((M, M), (0, 1)),
             ((S, S, S), (2, 0)), )

    def generator():
        for shape, args in cases:
            yield SampleInput(make_arg(shape), args=args)

    return list(generator())


def sample_inputs_linalg_invertible(op_info, device, dtype, requires_grad=False, **kwargs):
    """
    This function generates always invertible input for linear algebra ops using
    random_fullrank_matrix_distinct_singular_value.
    The input is generated as the itertools.product of 'batches' and 'ns'.
    In total this function generates 8 SampleInputs
    'batches' cases include:
        () - single input,
        (0,) - zero batched dimension,
        (2,) - batch of two matrices,
        (1, 1) - 1x1 batch of matrices
    'ns' gives 0x0 and 5x5 matrices.
    Zeros in dimensions are edge cases in the implementation and important to test for in order to avoid unexpected crashes.
    """
    from torch.testing._internal.common_utils import random_fullrank_matrix_distinct_singular_value

    batches = [(), (0, ), (2, ), (1, 1)]
    ns = [5, 0]
    out = []
    for batch, n in product(batches, ns):
        a = random_fullrank_matrix_distinct_singular_value(n, *batch, dtype=dtype, device=device)
        a.requires_grad = requires_grad
        out.append(SampleInput(a))
    return out

def sample_inputs_linalg_cond(op_info, device, dtype, requires_grad=False, **kwargs):
    make_arg = partial(make_tensor, dtype=dtype, device=device, requires_grad=requires_grad)

    # autograd is not supported for inputs with zero number of elements
    shapes = ((S, S),
              (2, S, S),
              (2, 1, S, S), )

    def generator():
        for shape in shapes:
            yield SampleInput(make_arg(shape))

    return list(generator())

def np_sinc_with_fp16_as_fp32(x):
    # Wraps numpy's sinc function so that fp16 values are promoted to fp32
    # before sinc is invoked. Context: numpy's sinc returns NaN when evaluated
    # at 0 for fp16.
    if x.dtype == np.float16:
        return np.sinc(x.astype(np.float32))
    else:
        return np.sinc(x)

def sample_inputs_broadcast_to(op_info, device, dtype, requires_grad, **kwargs):
    test_cases = (
        ((S, 1, 1), (S, S, S)),
        ((S, 1, S), (S, S, S)),
        ((S, 1), (S, S, S)),
        ((1,), (S, S, S)),
        ((1, S), (1, 1, S)),
        ((), ()),
        ((), (1, 3, 2)),
    )

    return tuple(
        SampleInput(
            make_tensor(size, device, dtype, low=None, high=None, requires_grad=requires_grad),
            args=(shape,)) for size, shape in test_cases)

def sample_inputs_broadcast_tensors(op_info, device, dtype, requires_grad, **kwargs):
    make_arg = partial(make_tensor, dtype=dtype, device=device, requires_grad=requires_grad)
    test_cases: Tuple[tuple] = (((3,), (1, 2, 1), (1, 1), (5, 1, 1),),)

    samples: List[SampleInput] = []
    for shape, *other_shapes in test_cases:
        samples.append(SampleInput(make_arg(shape), args=tuple(make_arg(s) for s in other_shapes)))

    return samples

def sample_inputs_block_diag(op_info, device, dtype, requires_grad, **kwargs):
    make_arg = partial(make_tensor, dtype=dtype, device=device, requires_grad=requires_grad)
    test_cases: Tuple[tuple] = (((1, S), (2, S), (3, S),),)

    samples: List[SampleInput] = []
    for shape, *other_shapes in test_cases:
        samples.append(SampleInput(make_arg(shape), args=tuple(make_arg(s) for s in other_shapes)))

    return samples

def sample_inputs_bitwise_shift(op_info, device, dtype, requires_grad, **kwargs):
    test_cases = (
        (S, S, S),
        (S,),
        (),
    )

    sample_inputs = []
    for size in test_cases:
        tensor1 = make_tensor(size, device, dtype, low=-32, high=32, requires_grad=requires_grad)
        tensor2 = make_tensor(size, device, dtype, low=0, high=5, requires_grad=requires_grad)
        sample_inputs.append(SampleInput(tensor1, args=(tensor2,)))
        sample_inputs.append(SampleInput(tensor1, args=(2,)))

    return tuple(sample_inputs)


def sample_inputs_cdist(op_info, device, dtype, requires_grad, **kwargs):
    small_S = 2
    test_cases = (
        ((S, S, 2), (S, S + 1, 2)),
        ((S, S), (S, S)),
        ((S, S, S), (S, S, S)),
        ((3, 5), (3, 5)),
        ((2, 3, 5), (2, 3, 5)),
        ((1, 2, 3), (1, 2, 3)),
        ((1, 1), (S, 1)),
        ((0, 5), (4, 5)),
        ((4, 5), (0, 5)),
        ((0, 4, 5), (3, 5)),
        ((4, 5), (0, 3, 5)),
        ((0, 4, 5), (1, 3, 5)),
        ((1, 4, 5), (0, 3, 5)),
        # Using S here would make this one test take 9s
        ((small_S, small_S, small_S + 1, 2), (small_S, small_S, small_S + 2, 2)),
        ((small_S, 1, 1, small_S), (1, small_S, small_S)),
        ((1, 1, small_S), (small_S, 1, small_S, small_S)),
    )

    samples = []
    for cm in ['use_mm_for_euclid_dist', 'donot_use_mm_for_euclid_dist']:
        # FIXME add an override for JIT and revert 0. back to 0
        # since it's accepted by eager
        for p in [0., 1., 2., 3., 0.5, 1.5, 2.5, float("inf")]:
            for t1_size, t2_size in test_cases:
                # The args should never be non-contiguous as this is not supported in the backward
                samples.append(SampleInput(
                    make_tensor(t1_size, device, dtype, requires_grad=requires_grad, noncontiguous=False),
                    args=(make_tensor(t2_size, device, dtype, requires_grad=requires_grad, noncontiguous=False), p, cm)))

    return samples


def sample_inputs_fill_(op_info, device, dtype, requires_grad, **kwargs):
    make_arg = partial(make_tensor, device=device, dtype=dtype,
                       low=None, high=None, requires_grad=requires_grad)

    cases = (((S, S, S), (1,)),
             ((), (1,)),
             # For requires_grad=False below,
             # check https://github.com/pytorch/pytorch/issues/59137
             ((S, S, S), (make_arg((), requires_grad=False),)))

    def generator():
        for shape, args in cases:
            yield SampleInput(make_arg(shape), args=args)

    return list(generator())


def sample_inputs_comparison_ops(self, device, dtype, requires_grad, **kwargs):
    test_cases = (
        ((S, S, S), (S, S, S), False),
        ((S, S, S), (), False),
        ((S, S, S), (1,), False),
        ((S,), (1,), False),
        ((), (), False),
    )
    test_cases_lhs_broadcasting = (
        ((S, 1, S), (S, S, S), True),
        ((1,), (S, S, S), True),
        ((1, S), (1, 1, S), True),
        ((), (0,), True),
        ((), (S, S, S), True),
    )
    cases = test_cases + test_cases_lhs_broadcasting
    sample_inputs = list(SampleInput(make_tensor(first_shape, device, dtype,
                                                 requires_grad=requires_grad),
                                     args=(make_tensor(second_shape, device, dtype,
                                                       requires_grad=requires_grad),),
                                     broadcasts_input=broadcasts_input)
                         for first_shape, second_shape, broadcasts_input in cases)
    equal_tensors_non_bool = (
        ([[[-8, 6], [9, 0]], [[0, 5], [5, 7]]]),
        ([[[6, 5]], [[1, -5]]]),
        ([[2], [-1]]),
        ([0, -6]),
        ([3],),
    )
    equal_tensors_bool = (
        ([[[1, 0], [0, 0]], [[0, 1], [1, 0]]]),
        ([[[1, 1]], [[1, 0]]]),
        ([[1], [0]]),
        ([0, 1]),
        ([1],),
    )
    more_cases = equal_tensors_bool if dtype is torch.bool else equal_tensors_non_bool
    more_inputs = list(SampleInput(torch.tensor(elements, device=device, dtype=dtype,
                                                requires_grad=requires_grad),
                                   args=(torch.tensor(elements, device=device, dtype=dtype,
                                                      requires_grad=requires_grad),))
                       for elements in more_cases)
    sample_inputs = [*sample_inputs, *more_inputs]
    return tuple(sample_inputs)


def sample_inputs_stack(op_info, device, dtype, requires_grad, **kwargs):
    tensors = [
        make_tensor((S, S), device, dtype, requires_grad=requires_grad),
        make_tensor((S, S), device, dtype, requires_grad=requires_grad),
        make_tensor((S, S), device, dtype, requires_grad=requires_grad),
    ]

    return (SampleInput(tensors, args=(0,)),)

def sample_inputs_cat_concat(op_info, device, dtype, requires_grad, **kwargs):
    make_arg = partial(make_tensor, device=device, dtype=dtype, requires_grad=requires_grad)

    cases: Tuple[tuple, tuple, dict] = (  # type: ignore[assignment]
        ((S, S), (S, S), {'dim': -1}),
        ((S, S), (S, S), {'dim': 1}),
        ((M, S), (S, S), {'dim': 0}),  # different shapes
        ((1, 2, 3), (1, 2, 3), {'dim': -2}),
        ((0,), (0,), {'dim': 0}),  # empty tensor
        ((0, S), (S, S), {'dim': 0}),
        ((1,), (1,), {})  # dim not passed, fallback to default
    )

    def generator():
        for input_shape1, input_shape2, kwargs in cases:
            yield SampleInput([make_arg(input_shape1), make_arg(input_shape2)], kwargs=kwargs)

    return list(generator())

def sample_inputs_hstack_dstack_vstack(op_info, device, dtype, requires_grad, **kwargs):
    tensors = [
        make_tensor((S, S), device, dtype, requires_grad=requires_grad),
        make_tensor((S, S), device, dtype, requires_grad=requires_grad),
        make_tensor((S, S), device, dtype, requires_grad=requires_grad),
    ]

    return (SampleInput(tensors),)

def sample_inputs_hypot(op_info, device, dtype, requires_grad):
    input = make_tensor((S, S), device, dtype, requires_grad=requires_grad)
    args = make_tensor((S, S), device, dtype, requires_grad=requires_grad)

    return (
        SampleInput(input, args=(args,)),
    )

def sample_inputs_gather(op_info, device, dtype, requires_grad, **kwargs):
    return (
        SampleInput(
            make_tensor((M, S), device, dtype, low=None, high=None, requires_grad=requires_grad),
            args=(0, gather_variable((S, S), 1, M, True, device=device))),
        SampleInput(
            make_tensor((M, S), device, dtype, low=None, high=None, requires_grad=requires_grad),
            args=(1, gather_variable((M, S // 2), 0, S, True, device=device))),
        SampleInput(
            make_tensor((), device, dtype, low=None, high=None, requires_grad=requires_grad),
            args=(0, torch.tensor([0], dtype=torch.int64, device=device))),
        # Empty index tensor case, see: https://github.com/pytorch/pytorch/pull/65006
        SampleInput(
            make_tensor((S,), device, dtype, low=None, high=None, requires_grad=requires_grad),
            args=(0, torch.tensor([], dtype=torch.uint8, device=device))),
        SampleInput(
            make_tensor((), device, dtype, low=None, high=None, requires_grad=requires_grad),
            args=(0, torch.tensor(0, dtype=torch.int64, device=device))),
    )


def sample_inputs_take_along_dim(op_info, device, dtype, requires_grad, **kwargs):
    return (SampleInput(make_tensor((S, S), device, dtype,
                                    low=None, high=None,
                                    requires_grad=requires_grad),
                        args=(gather_variable((S, S), 1, S, True, device=device), 0)),

            # `indices` broadcast
            SampleInput(make_tensor((S, S), device, dtype,
                                    low=None, high=None,
                                    requires_grad=requires_grad),
                        args=(gather_variable((1, S // 2), 0, S, True, device=device), 1)),

            # `self` broadcast
            SampleInput(make_tensor((1, S), device, dtype,
                                    low=None, high=None,
                                    requires_grad=requires_grad),
                        args=(gather_variable((S, S // 2), 0, S, True, device=device), 1)),

            # without `dim` arg
            SampleInput(make_tensor((S, S), device, dtype,
                                    low=None, high=None,
                                    requires_grad=requires_grad),
                        args=(gather_variable((S, S // 2), 0, S, True, device=device), )),
            SampleInput(make_tensor((S, S), device, dtype,
                                    low=None, high=None,
                                    requires_grad=requires_grad),
                        args=(gather_variable((S, S // 2), 0, S, True, device=device),)),
            )


def sample_inputs_aminmax(op_info, device, dtype, requires_grad, **kwargs):
    test_cases: Tuple[tuple, dict] = (  # type: ignore[assignment]
        ((S, S, S), {}),
        ((S, S, S), {'dim': 1}),
        ((S, S, S), {'dim': 1, 'keepdim': True}),
        ((), {'dim': 0}),
        ((), {}),
        ((), {'dim': 0, 'keepdim': True}),
    )

    samples: List[SampleInput] = []
    for shape, kwargs in test_cases:
        samples.append(SampleInput(
            make_tensor(shape, device, dtype, requires_grad=requires_grad),
            kwargs=kwargs))

    return samples

def sample_inputs_diff(op_info, device, dtype, requires_grad, **kwargs):
    test_cases = (
        ((1,), 0, None, None),
        ((S,), 0, None, None),
        ((S, 1), 0, None, None),
        ((S, 1), 1, None, None),
        ((S, S), 0, None, None),
        ((S, S), 1, None, None),
        ((S, S), 0, (1, S), (2, S)),
        ((S, S), 0, None, (2, S)),
        ((S, S, S), 1, None, None),
        ((S, S, S), 1, (S, 1, S), (S, 1, S)),)

    sample_inputs = []
    for size, dim, size_prepend, size_append in test_cases:
        args = (make_tensor(size, device, dtype,
                            low=None, high=None,
                            requires_grad=requires_grad), 1, dim,
                make_tensor(size_prepend, device, dtype,
                            low=None, high=None,
                            requires_grad=requires_grad) if size_prepend else None,
                make_tensor(size_append, device, dtype,
                            low=None, high=None,
                            requires_grad=requires_grad) if size_append else None)
        sample_inputs.append(SampleInput(args[0], args=args[1:]))

    return tuple(sample_inputs)

def sample_inputs_histogram(op_info, device, dtype, requires_grad):
    make_arg = partial(make_tensor, dtype=dtype, device=device, requires_grad=requires_grad)

    sizes = ((), (S,), (S, S), (S, S, S), (S, 1, S), (S, 0, S))

    sample_inputs = []
    for size, bin_ct, weighted, density in product(sizes, range(1, 5), [False, True], [False, True]):
        input_tensor = make_arg(size)
        weight_tensor = make_arg(size) if weighted else None

        sample_inputs.append(SampleInput(input_tensor, args=(bin_ct,),
                                         kwargs=dict(weight=weight_tensor, density=density)))

        bins_tensor = make_arg((bin_ct + 1,))
        sample_inputs.append(SampleInput(input_tensor, args=(bins_tensor,),
                                         kwargs=dict(weight=weight_tensor, density=density)))

    return sample_inputs

def sample_inputs_gradient(op_info, device, dtype, requires_grad):
    sample_inputs = []
    test_cases_float = (
        ((S,), None, None, 1),
        ((S,), 2., None, 1),
        ((S, S), None, None, 2),
        ((S, S), [2.0, 2.1], None, 1),
        ((S, S), [2.0, 2.1], (0, 1), 1),
        ((4, 4, 4), [2., 1.], (0, 1), 2),
    )
    for size, spacing, dim, edge_order in test_cases_float:
        t = make_tensor(size, device, dtype, low=None, high=None, requires_grad=requires_grad)
        sample_inputs.append(SampleInput(t, kwargs=dict(dim=dim, spacing=spacing, edge_order=edge_order)))

    test_cases_tensor = (
        ((3, 3, 3), ((1.1, 2.0, 3.5), (4.0, 2, 6.0)), (0, -1), 1),
        ((3, 3, 3), ((1.0, 3.0, 2.0), (8.0, 6.0, 1.0)), (0, 1), 2),
    )
    for size, coordinates, dim, edge_order in test_cases_tensor:
        t = make_tensor(size, device, dtype, low=None, high=None, requires_grad=requires_grad)
        coordinates_tensor_list = []
        for coords in coordinates:
            a = torch.tensor(coords, dtype=dtype, device=device)
            coordinates_tensor_list.append(a)
        sample_inputs.append(SampleInput(t, kwargs=dict(dim=dim, spacing=coordinates_tensor_list, edge_order=edge_order)))

    return tuple(sample_inputs)

def sample_inputs_index_select(op_info, device, dtype, requires_grad):
    return (
        SampleInput(
            make_tensor((S, S, S), device, dtype, low=None, high=None, requires_grad=requires_grad),
            args=(0, index_variable(2, S, device=device))),
        SampleInput(
            make_tensor((), device, dtype, low=None, high=None, requires_grad=requires_grad),
            args=(0, torch.tensor([0], dtype=torch.int64, device=device))),
        SampleInput(
            make_tensor((), device, dtype, low=None, high=None, requires_grad=requires_grad),
            args=(0, torch.tensor(0, dtype=torch.int64, device=device))),
    )

def sample_inputs_getitem(op_info, device, dtype, requires_grad, **kwargs):
    test_args = [
        ([1, 2],),
        (slice(0, 3),),
        ([slice(0, 3), 1],),
        ([[0, 2, 3], [1, 3, 3], [0, 0, 2]],),
        ([[0, 0, 3], [1, 1, 3], [0, 0, 2]],),
        ([slice(None), slice(None), [0, 3]],),
        ([slice(None), [0, 3], slice(None)],),
        ([[0, 3], slice(None), slice(None)],),
        ([[0, 3], [1, 2], slice(None)],),
        ([[0, 3], ],),
        ([[0, 3], slice(None)],),
        ([[0, 3], Ellipsis],),
        ([[0, 2, 3], [1, 3, 3], torch.LongTensor([0, 0, 2])],),
        (index_variable(2, S, device=device),),
        (mask_not_all_zeros((S,)),),
    ]

    return tuple(SampleInput(
        make_tensor((S, S, S), device, dtype, low=None, high=None, requires_grad=requires_grad),
        args=args)
        for args in test_args)

def sample_inputs_index_put(op_info, device, dtype, requires_grad, **kwargs):
    inputs = []
    for accumulate in [False, True]:
        # Test with indices arg
        inputs.append(SampleInput(
            make_tensor((S, S,), device, dtype, low=None, high=None, requires_grad=requires_grad),
            args=(
                (index_variable(2, S, device=device), ),
                make_tensor((2, S), device, dtype, low=None, high=None)),
            kwargs=dict(accumulate=accumulate)))

        # Test with mask arg
        mask = torch.zeros(S, dtype=torch.bool) if accumulate else mask_not_all_zeros((S,))
        inputs.append(SampleInput(
            make_tensor((S, S), device, dtype, low=None, high=None, requires_grad=requires_grad),
            args=(
                (mask, ),
                make_tensor((S,), device, dtype, low=None, high=None),),
            kwargs=dict(accumulate=accumulate)))

    return inputs

# Missing to test the nondeterminism of the operation
# https://github.com/pytorch/pytorch/issues/53352
def sample_inputs_index_add(op_info, device, dtype, requires_grad, **kwargs):
    # These testa are pretty much the same as those from index_copy.
    # Perhaps merge?
    make_arg = partial(make_tensor, dtype=dtype, device=device, requires_grad=requires_grad)

    t = make_arg((S, S))
    s = make_arg((S, S))
    # non-contiguous target
    t_nonctg = t.transpose(0, 1)
    # non-contiguous source
    s_nonctg = s.transpose(0, 1)

    idx = make_arg((S,), dtype=torch.int64, low=0, high=S)
    idx_nonctg = make_arg((S,), dtype=torch.int64, low=0, high=S, noncontiguous=True)
    samples = [SampleInput(tensor, args=(1, idx, source))
               for tensor, idx, source in product([t, t_nonctg], [idx, idx_nonctg], [s, s_nonctg])]
    samples.extend(SampleInput(tensor, args=(1, idx, source), kwargs=dict(alpha=a))
                   for tensor, idx, source, a in product([t, t_nonctg], [idx, idx_nonctg], [s, s_nonctg], [-1, 0, 2]))

    # Add scalar cases
    scalar_sizes = [(), (1,)]
    ts = (make_arg(size) for size in scalar_sizes)
    idxs = (make_arg(size, dtype=torch.int64, low=0, high=1) for size in scalar_sizes)
    ss = (make_arg(size) for size in scalar_sizes)

    samples.extend(SampleInput(t, args=(0, idx, s)) for t, idx, s in product(ts, idxs, ss))
    samples.extend(SampleInput(t, args=(0, idx, s), kwargs=dict(alpha=a)) for t, idx, s, a in product(ts, idxs, ss, [-1, 0, 2]))
    return samples

def sample_inputs_sort(op_info, device, dtype, requires_grad, **kwargs):
    def apply_grad(t):
        if dtype in floating_types_and(torch.float16, torch.bfloat16):
            t.requires_grad_(requires_grad)

    def small_3d_unique(dtype, device):
        res = torch.randperm(S * S * S, dtype=torch.int64, device=device).view(S, S, S)
        res = res.to(dtype)
        apply_grad(res)
        return res

    def large_1d_unique(dtype, device):
        res = torch.randperm(L * L * L, dtype=torch.int64, device=device)
        res = res.to(dtype)
        apply_grad(res)
        return res

    samples = []
    # Test case for large tensor.
    largesample = SampleInput(large_1d_unique(dtype, device))
    samples.append(largesample)

    # Test cases for small 3d tensors.
    # Imitates legacy tests from test/test_torch.py
    t = small_3d_unique(dtype, device)
    dims = range(-3, 3)
    flag = [True, False]
    for dim, descending, stable in product(dims, flag, flag):
        # default schema without stable sort
        samples.append(SampleInput(t, args=(dim, descending)))
        # schema with stable sort, no CUDA support yet
        if torch.device(device).type == 'cpu':
            samples.append(
                SampleInput(t, kwargs=dict(dim=dim, descending=descending, stable=stable))
            )

    # Test cases for scalar tensor
    scalar = torch.tensor(1, dtype=dtype, device=device)
    apply_grad(scalar)
    samples.append(SampleInput(scalar))
    samples.append(SampleInput(scalar, args=(0,)))
    samples.append(SampleInput(scalar, args=(0, True)))

    # Test cases for stable sort
    samples.append(SampleInput(scalar, kwargs=dict(stable=True)))
    samples.append(SampleInput(scalar, kwargs=dict(dim=0, stable=True)))
    samples.append(SampleInput(scalar, kwargs=dict(dim=0, descending=True, stable=True)))
    return samples

def sample_inputs_index_fill(op_info, device, dtype, requires_grad, **kwargs):
    samples = []
    t = make_tensor((S, S, S), device, dtype,
                    low=None, high=None,
                    requires_grad=requires_grad)
    fill_val = torch.tensor(-1 + 1j if t.is_complex() else -1)
    # non-contiguous input
    t01 = t.transpose(0, 1)
    t02 = t.transpose(0, 2)
    t12 = t.transpose(1, 2)
    idx = index_variable(1, S, device=device)
    # non-contiguous index
    idx_nonctg = torch.empty_strided((S,), (2,), device=device, dtype=torch.int64)
    idx_nonctg.copy_(idx)
    for d in range(t.dim()):
        for tensor in [t, t01, t02, t12]:
            samples.append(SampleInput(tensor, args=(d, idx, fill_val)))
            samples.append(SampleInput(tensor, args=(d, -idx - 1, fill_val)))
            samples.append(SampleInput(tensor, args=(d, idx_nonctg, fill_val)))

    make_arg = partial(make_tensor, device=device, dtype=dtype, requires_grad=requires_grad)
    index_tensor = partial(torch.tensor, device=device, dtype=torch.long)

    def unique_idx(numel, max_idx):
        # Generate unique random indices vector of `numel`
        # elements in range [0, max_idx).
        indices = random.sample(range(max_idx), numel)
        return index_tensor(indices)

    samples.append(SampleInput(make_arg((S, S)), args=(0, unique_idx(2, S), 2)))
    samples.append(SampleInput(make_arg((S, S)), args=(0, unique_idx(2, S), make_arg(()))))
    samples.append(SampleInput(make_arg((S, S)), args=(0, index_tensor(0), 2)))
    samples.append(SampleInput(make_arg(()), args=(0, index_tensor([0]), 2)))
    samples.append(SampleInput(make_arg(()), args=(0, index_tensor(0), 2)))

    # Duplicate indices
    samples.append(SampleInput(make_arg((S, S)), args=(0, index_tensor([0, 0]), 2)))
    samples.append(SampleInput(make_arg((S, S)), args=(0, index_tensor([0, 0, 2]), make_arg(()))))

    return samples

def sample_inputs_max_min_binary(op_info, device, dtype, requires_grad, **kwargs):
    inputs = []
    args_for_binary_op = (
        ((S, S, S), (S, S, S),),
        ((S, S, S), (S,),),
        ((S,), (S, S, S),),
        ((S, 1, S), (S, S),),
        ((S, S), (S, S),),
        ((), (),),
        ((S, S, S), (),),
        ((), (S, S, S),),
    )
    inputs = list((SampleInput(make_tensor(input_tensor, device, dtype,
                                           low=None, high=None,
                                           requires_grad=requires_grad),
                               args=(make_tensor(other_tensor, device, dtype,
                                                 low=None, high=None,
                                                 requires_grad=requires_grad),),))
                  for input_tensor, other_tensor in args_for_binary_op)
    return inputs

def sample_inputs_adaptive_avg_pool2d(op_info, device, dtype, requires_grad, **kwargs):
    make_arg = partial(make_tensor, device=device, dtype=dtype, requires_grad=requires_grad)

    # Ordered as (input shape, output size)
    cases = (
        ((1, 8, 8, 8), (5, 7)),
        ((2, 8, 8, 8), (None, 7)),
        ((1, 8, 4, 3), (5, None)),
        ((1, 8, 4, 3), (None, None)),
        ((1, 8, 4, 3), (5)),
    )

    def generator():
        for input_shape, output_size in cases:
            yield SampleInput(make_arg(input_shape), args=(output_size,))

    return list(generator())

def sample_inputs_max_pool2d(op_info, device, dtype, requires_grad, **kwargs):
    make_arg = partial(make_tensor, device=device, dtype=dtype, requires_grad=requires_grad)

    kerneli = [[3, 2], 3]
    stridei = [[2, 2]]
    Ni = [1, 4, None]
    Ci = [32]
    Hi = [8, 16]
    Wi = [8, 16]
    ceil_modei = [True, False]
    paddingi = [0, 1]
    dilationi = [1, (1, 2)]
    return_indicesi = [True, False]

    products = product(kerneli, stridei, Ni, Ci, Hi, Wi, ceil_modei, paddingi, dilationi, return_indicesi)

    def generator():
        for kernel, stride, N, C, H, W, ceil_mode, padding, dilation, return_indices in products:
            max_pool = torch.nn.MaxPool2d(kernel, stride, ceil_mode=ceil_mode, padding=padding,
                                          dilation=dilation, return_indices=return_indices)
            kwargs = {
                "kernel_size": max_pool.kernel_size,
                "stride": max_pool.stride,
                "padding": max_pool.padding,
                "dilation": max_pool.dilation,
                "ceil_mode": max_pool.ceil_mode,
                "return_indices": max_pool.return_indices,
            }
            sample_input = make_arg((N, C, H, W)) if N is not None else (make_arg((C, H, W)))

            yield SampleInput(sample_input, kwargs=kwargs)

    return list(generator())

def sample_inputs_normalize(self, device, dtype, requires_grad, **kwargs):
    make_arg = partial(make_tensor, low=-1, high=1, device=device, dtype=dtype, requires_grad=requires_grad)

    cases: Tuple[Tuple[int], dict] = (  # type: ignore[assignment]
                                     ((2, 1, 4, 5), {'p': 1., 'dim': 2}),
                                     ((2, 3, 4, 5), {'p': 2., 'dim': 1}),
                                     ((1, 2, 4, 5), {'p': 0.5, 'dim': 0}),
                                     ((1, 3, 4, 5), {'p': -1., 'dim': 1}),
                                     ((1, 3, 4, 5), {'p': 0., 'dim': -1}),
                                     ((), {'p': 1.2, 'dim': 0}),
                                     ((2, 3, 4, 5), {}),
                                     ((2, 3, 4, 5), {'eps': 1e-4}))

    def generator():
        for input_shape, kwargs in cases:
            yield SampleInput(make_arg(input_shape), kwargs=kwargs)

    return list(generator())

def sample_inputs_conv_transpose2d(op_info, device, dtype, requires_grad, **kwargs):
    make_arg = partial(make_tensor, device=device, dtype=dtype, requires_grad=requires_grad)

    # Ordered as shapes for input, weight, bias
    # and a dict of values of (stride, padding, output_padding, groups, dilation)
    cases: Tuple[Tuple[int], Tuple[int], Tuple[int], dict] = (  # type: ignore[assignment]
        ((1, 3, 4, 4), (3, 3, 3, 3), (3,),
         {'stride': (2, 2), 'padding': 2, 'output_padding': (1, 1), 'groups': 1}),
        ((2, 2, 4, 4), (2, 2, 4, 5), (4,),
         {'stride': (3, 2), 'padding': (1, 2), 'output_padding': (2, 3), 'groups': 2, 'dilation': (4, 4)}),
        ((1, 1, 4, 5), (1, 1, 4, 3), (1,),
         {'stride': 2, 'padding': 1, 'output_padding': 1, 'groups': 1, 'dilation': (2, 3)}),
        ((1, 1, 4, 3), (1, 2, 3, 4), None,
         {'stride': 2, 'padding': 1, 'output_padding': 1, 'groups': 1}),
        ((1, 4, 5, 5), (4, 8, 3, 3), None,
         {})
    )

    def generator():
        for input_shape, weight, bias, kwargs in cases:
            yield SampleInput(make_arg(input_shape), args=(
                make_arg(weight),
                make_arg(bias) if bias is not None else bias
            ), kwargs=kwargs)

    return list(generator())

def sample_inputs_layer_norm(opinfo, device, dtype, requires_grad, **kwargs):
    make_arg = partial(make_tensor, device=device, dtype=dtype, requires_grad=requires_grad)

    # Ordered as input shape, normalized_shape and a kwarg dict for eps
    cases: Tuple[Tuple[int], Tuple[int], dict] = (  # type: ignore[assignment]
        ((1, 2, 3), (1, 2, 3), {'eps': 0.5}),
        ((2, 2, 3), (2, 3), {'eps': -0.5}),
        ((1,), (1,), {}),
        ((1, 2), (2,), {}),
        ((0, 1), (1,), {}),
    )

    def generator():
        for input_shape, normalized_shape, kwargs in cases:
            # Shape of weight and bias should be the same as normalized_shape
            weight = make_arg(normalized_shape)
            bias = make_arg(normalized_shape)
            yield SampleInput(
                make_arg(input_shape),
                args=(normalized_shape, weight, bias),
                kwargs=kwargs
            )
        # Without any optional args
        yield SampleInput(make_arg((1, 2)), args=((2,),))

        # TODO: @krshrimali, once to_numpy method in SampleInput class is modified to take None inputs,
        # enable these inputs; see https://github.com/pytorch/pytorch/pull/63276#discussion_r691950400

        # With weight and a `None` bias
        # yield SampleInput(make_arg((1, 2)), args=((2,), make_arg((2,)), None))

        # With `None` weight and bias (tests failing for this, see the link above)
        # yield SampleInput(make_arg((1, 2)), args=((2,), None, make_arg((2,))))

    return list(generator())

def sample_inputs_hardswish(self, device, dtype, requires_grad):
    N = 5
    # make sure we are testing -3 -> 3 range. default is -10 -> 10 so maybe unnecessary ?
    tensors = [SampleInput(make_tensor((N * 2, N * 2), device=device, dtype=dtype,
               requires_grad=requires_grad, low=-5, high=5)) for _ in range(1, N)]
    return tensors

def sample_inputs_interpolate(mode, self, device, dtype, requires_grad):
    N, C = 2, 3
    D = 4
    S = 3
    L = 5

    align_corners_options: Tuple[Any, ...] = (None,)
    if mode in ('linear', 'bilinear', 'bicubic', 'trilinear'):
        align_corners_options = (True, False, None)
    ranks_for_mode = {
        'nearest': [1, 2, 3],
        'linear': [1],
        'bilinear': [2],
        'bicubic': [2],
        'trilinear': [3],
        'area': [1, 2, 3]
    }

    def shape(size, rank, with_batch_channel=True):
        if with_batch_channel:
            return tuple([N, C] + ([size] * rank))
        return tuple([size] * rank)

    make_arg = partial(make_tensor, device=device, dtype=dtype,
                       requires_grad=requires_grad, low=-1, high=1)

    sample_inputs = []
    for align_corners in align_corners_options:
        for rank in ranks_for_mode[mode]:
            sample_inputs.extend([
                SampleInput(make_arg(shape(D, rank)),
                            args=(shape(S, rank, False), None, mode, align_corners)),
                SampleInput(make_arg(shape(D, rank)),
                            args=(shape(L, rank, False), None, mode, align_corners)),
                SampleInput(make_arg(shape(D, rank)),
                            args=(None, 1.7, mode, align_corners)),
                SampleInput(make_arg(shape(D, rank)),
                            args=(None, 0.6, mode, align_corners)),
            ])

    return sample_inputs

def sample_inputs_gelu(self, device, dtype, requires_grad):
    N = 5
    tensors = [SampleInput(make_tensor((N * 2, N * 2), device=device, dtype=dtype,
               requires_grad=requires_grad, low=-3, high=3)) for _ in range(1, N)]
    return tensors

def sample_inputs_max_min_reduction_with_dim(op_info, device, dtype, requires_grad, **kwargs):
    inputs = []
    args_for_reduction_with_dim = (
        ((S, S, S), (1,),),
        ((S, S, S), (1, True, ),),
        ((), (0,),),
        ((), (0, True,),),
    )
    inputs = list((SampleInput(make_tensor(input_tensor, device, dtype,
                                           low=None, high=None,
                                           requires_grad=requires_grad),
                               args=args,))
                  for input_tensor, args in args_for_reduction_with_dim)
    return inputs

def sample_inputs_max_min_reduction_no_dim(op_info, device, dtype, requires_grad, **kwargs):
    inputs = []
    inputs.append(SampleInput(make_tensor((S, S, S), device, dtype,
                                          low=None, high=None,
                                          requires_grad=requires_grad),))
    inputs.append(SampleInput(make_tensor((), device, dtype,
                                          low=None, high=None,
                                          requires_grad=requires_grad),))
    return inputs

def _generate_nan_reduction_inputs(device, dtype, requires_grad):
    yield from _generate_reduction_inputs(device, dtype, requires_grad)
    yield torch.tensor([2, torch.nan, -1], device=device, dtype=dtype, requires_grad=requires_grad)
    yield torch.tensor([[torch.nan, 2], [0, 1]], device=device, dtype=dtype, requires_grad=requires_grad)

def sample_inputs_nan_reduction(supports_multiple_dims):
    # Generates sample inputs for reduction ops that contain the input tensor
    # and dim and keepdim kwargs. If a reduction op needs to test additional
    # args/kwargs then create a separate sample_inputs function
    def fn(op_info, device, dtype, requires_grad):
        inputs = []

        for t in _generate_nan_reduction_inputs(device, dtype, requires_grad):
            # Add case without dim and keepdim kwargs
            inputs.append(SampleInput(t))
            for kwargs in _generate_reduction_kwargs(t.ndim, supports_multiple_dims):
                inputs.append(SampleInput(t, kwargs=kwargs))

        return inputs

    return fn

def sample_inputs_reduction_quantile(op_info, device, dtype, requires_grad):
    test_quantiles = (0.5, make_tensor((2,), device, dtype, low=0, high=1))
    test_interpolations = ['linear', 'midpoint']

    inputs = []
    for quantiles in test_quantiles:
        for t in _generate_reduction_inputs(device, dtype, requires_grad):
            # Add case without dim and keepdim kwargs
            inputs.append(SampleInput(t, args=(quantiles,)))
            for kwargs in _generate_reduction_kwargs(t.ndim, supports_multiple_dims=False):
                # Interpolation kwarg for now is only supported when providing both dim and keepdim
                kwargs.setdefault('dim', 0)
                kwargs.setdefault('keepdim', False)
                for interpolation in test_interpolations:
                    kwargs['interpolation'] = interpolation
                    inputs.append(SampleInput(t, args=(quantiles,), kwargs=kwargs))

    return inputs

def sample_inputs_reduction_count_nonzero(*args, **kwargs):
    """Sample inputs for count_nonzero"""
    samples: List[SampleInput] = sample_inputs_reduction(*args, **kwargs)
    # count_nonzero does not support keepdim yet
    for sample in samples:
        sample.kwargs.pop('keepdim', None)
    return samples

def sample_inputs_leaky_relu(op_info, device, dtype, requires_grad):
    N = 10
    tensors = [SampleInput(make_tensor((N, N), device=device, dtype=dtype,
               requires_grad=requires_grad)) for _ in range(1, N)]
    return tensors

def sample_inputs_avgpool2d(op_info, device, dtype, requires_grad, **kwargs):
    make_arg = partial(make_tensor, device=device, dtype=dtype, requires_grad=requires_grad)

    # Order: input_shape, kernel_size, stride, padding, ceil_mode, count_include_pad, divisor_override
    cases = (((1, 3, 9, 9), 3, 1, 1, True, False, 2),
             ((1, 3, 9, 9), (4, 4), (2, 3), 1, True, False, 2),
             ((1, 3, 9, 9), (6, 6), (3, 3), (2, 3), True, True, 2),
             ((2, 3, 9, 9), (3, 3), (1, 1), (1, ), True, False, 2),
             ((1, 1, 4, 4), (2, 2), (), (0, ), False, True, -2),
             ((1, 2, 6, 6), (4, 4), (2, 2), (2, ), True, True, None))

    def generator():
        for input_shape, kernel_size, stride, padding, ceil_mode, count_include_pad, divisor_override in cases:
            yield SampleInput(make_arg(input_shape),
                              args=(kernel_size, stride, padding, ceil_mode, count_include_pad, divisor_override))
        # Case with just input_shape and kernel_size
        yield SampleInput(make_arg((1, 3, 9, 9)), args=((3, 3)))

    return list(generator())

def sample_inputs_topk(op_info, device, dtype, requires_grad, **kwargs):
    def get_tensor_input(size):
        return make_tensor(size, device, dtype, requires_grad=requires_grad)

    inputs = []
    inputs.append(SampleInput(get_tensor_input((S, M, S)), args=(3,)))
    inputs.append(SampleInput(get_tensor_input((S, M, S)), args=(3, 1)))
    inputs.append(SampleInput(get_tensor_input((S, M, S)), args=(3, -2)))
    inputs.append(SampleInput(get_tensor_input((S, M, S)), args=(3, 1, True)))
    inputs.append(SampleInput(get_tensor_input((S, M, S)), args=(3, -2, True)))
    inputs.append(SampleInput(get_tensor_input((S, M, S)), args=(3, 1, True, True)))
    inputs.append(SampleInput(get_tensor_input((S, M, S)), args=(3, -2, True, True)))

    inputs.append(SampleInput(get_tensor_input(()), args=(1,)))
    inputs.append(SampleInput(get_tensor_input(()), args=(1, 0)))
    inputs.append(SampleInput(get_tensor_input(()), args=(1, -1)))
    inputs.append(SampleInput(get_tensor_input(()), args=(1, 0, True)))
    inputs.append(SampleInput(get_tensor_input(()), args=(1, -1, True)))
    inputs.append(SampleInput(get_tensor_input(()), args=(1, 0, True, True)))
    inputs.append(SampleInput(get_tensor_input(()), args=(1, -1, True, True)))

    return inputs

def sample_inputs_outer(op_info, device, dtype, requires_grad, **kwargs):
    inputs = []
    arg_a = make_tensor((S,), device, dtype, requires_grad=requires_grad)
    arg_b = make_tensor((M,), device, dtype, requires_grad=requires_grad)
    inputs.append(SampleInput(arg_a, args=(arg_b,)))
    return inputs


def sample_inputs_igamma_igammac(op_info, device, dtype, requires_grad, **kwargs):
    make_arg = partial(make_tensor, device=device, dtype=dtype, low=1e-3)
    cases = (((S, S), (S, S), False),
             ((S, S), (S, ), False),
             ((S, ), (S, S), True),
             ((), (), False))

    def generator():
        for shape, other_shape, broadcasts_input in cases:
            yield SampleInput(make_arg(shape, requires_grad=requires_grad),
                              args=(make_arg(other_shape, requires_grad=False),),
                              broadcasts_input=broadcasts_input)

    return list(generator())


def sample_inputs_dist(op_info, device, dtype, requires_grad):
    make_arg = partial(make_tensor, device=device, dtype=dtype, requires_grad=requires_grad)
    sizes = ((S, S, S), (S,), (S, 1, S), (), (S, S))
    ps = (2, 4)

    def generate_samples():
        for size_x, size_y, p in product(sizes, sizes, ps):
            yield SampleInput(make_arg(size_x), args=(make_arg(size_y), p))

    return list(generate_samples())

# Missing to test the nondeterminism of the operation
# https://github.com/pytorch/pytorch/issues/53352
def sample_inputs_index_copy(op_info, device, dtype, requires_grad, **kwargs):
    def make_arg(shape, low=None, high=None, dtype=dtype):
        return make_tensor(shape, device=device, dtype=dtype,
                           low=low, high=high,
                           requires_grad=requires_grad)

    t = make_arg((S, S))
    s = make_arg((S, S))
    # non-contiguous input
    t01 = t.transpose(0, 1)
    # non-contiguous input
    s01 = s.transpose(0, 1)

    # idx is a permutation of 0...S-1 for this function to be deterministic
    idx = torch.randperm(S, device=device, dtype=torch.int64)
    # non-contiguous index
    idx_nonctg = torch.repeat_interleave(idx, 2, dim=-1)[::2]
    # index_copy_ does not support negative indices
    # idx_neg = -idx - 1
    samples = [SampleInput(tensor, args=(1, idx, source))
               for tensor, idx, source in product([t, t01], [idx, idx_nonctg], [s, s01])]

    # Add scalar cases
    scalar_sizes = [(), (1,)]
    ts = (make_arg(size) for size in scalar_sizes)
    idxs = (make_arg(size, dtype=torch.int64, low=0, high=1) for size in scalar_sizes)
    ss = (make_arg(size) for size in scalar_sizes)

    samples.extend(SampleInput(t, args=(0, idx, s)) for t, idx, s in product(ts, idxs, ss))
    return samples

def sample_inputs_mode(op_info, device, dtype, requires_grad):
    inputs = []
    args = (
        ((S, S, S), (),),
        ((S, S, S), (1, ),),
        ((S, S, S), (1, True, ),),
        ((), (),),
        ((), (0,),),
        ((), (0, True,),),
    )
    inputs = list((SampleInput(make_tensor(input_tensor, device, dtype,
                                           low=None, high=None,
                                           requires_grad=requires_grad),
                               args=args,))
                  for input_tensor, args in args)
    return inputs

# Missing to test the nondeterminism of the operation
# https://github.com/pytorch/pytorch/issues/53352
def sample_inputs_put(op_info, device, dtype, requires_grad):
    make_arg = partial(make_tensor, dtype=dtype, device=device, requires_grad=requires_grad)
    make_idx = partial(make_tensor, low=0, dtype=torch.int64, device=device, requires_grad=False)

    S = 3

    def gen_inputs():
        # Generic inputs
        tgt_gen = (make_arg((S, S), noncontiguous=not ctg) for ctg in (True, False))
        src_gen = (make_arg((S,), noncontiguous=not ctg) for ctg in (True, False))
        idx = torch.randperm(S * S, device=device, dtype=torch.int64)[:S]
        idx_nonctg = torch.repeat_interleave(idx, 2, dim=-1)[::2]
        idx_neg = -idx - 1
        idx_list = [idx, idx_nonctg, idx_neg]
        for tgt, idx, src, acc in product(tgt_gen, idx_list, src_gen, (True, False)):
            yield SampleInput(input=tgt, args=(idx, src, acc))

        # Scalar cases
        scalar_sizes = [(), (1,)]
        tgt_gen = (make_arg(size) for size in scalar_sizes)
        idx_gen = (make_idx(size, high=1) for size in scalar_sizes)
        src_gen = (make_arg(size) for size in scalar_sizes)
        for tgt, idx, src, acc in product(tgt_gen, idx_gen, src_gen, (True, False)):
            yield SampleInput(input=tgt, args=(idx, src, acc))

        # Empty cases
        tgt_sizes = [(0,), (), (1,), (3, 2)]
        tgt_gen = (make_arg(size) for size in tgt_sizes)
        idx = make_idx((0,), high=1)
        src = make_arg((0,))
        for tgt, acc in product(tgt, (True, False)):
            yield SampleInput(input=tgt, args=(idx, src, acc))

    return list(gen_inputs())

def sample_inputs_take(op_info, device, dtype, requires_grad):
    make_arg = partial(make_tensor, dtype=dtype, device=device, requires_grad=requires_grad)
    make_idx = partial(make_tensor, low=0, dtype=torch.int64, device=device, requires_grad=False)

    S = 3

    def gen_inputs():
        # Generic inputs: take S elements out of S * S
        src_gen = (make_arg((S, S), noncontiguous=not ctg) for ctg in (True, False))
        idx = make_idx((S,), high=S * S)
        idx_nonctg = make_idx((S,), high=S * S, noncontiguous=True)
        idx_neg = -idx - 1
        idx_list = [idx, idx_nonctg, idx_neg]
        for src, idx in product(src_gen, idx_list):
            yield SampleInput(input=src, args=(idx,))

        # Scalar cases
        scalar_sizes = [(), (1,)]
        src_gen = (make_arg(size) for size in scalar_sizes)
        idx_gen = (make_idx(size, high=1) for size in scalar_sizes)
        for src, idx in product(src_gen, idx_gen):
            yield SampleInput(input=src, args=(idx,))

        # Empty cases
        src_sizes = [(0,), (), (1,), (3, 2)]
        src_gen = (make_arg(size) for size in src_sizes)
        idx = make_idx((0,), high=1)
        for src in src_gen:
            yield SampleInput(input=src, args=(idx,))

    return list(gen_inputs())

def sample_movedim_moveaxis(op_info, device, dtype, requires_grad):
    return (
        SampleInput(
            make_tensor((4, 3, 2, 1), device, dtype, low=None, high=None, requires_grad=requires_grad),
            args=([0, 1, 2, 3], [3, 2, 1, 0])),
        SampleInput(
            make_tensor((4, 3, 2, 1), device, dtype, low=None, high=None, requires_grad=requires_grad),
            args=([0, -1, -2, -3], [-3, -2, -1, -0]))
    )


def sample_repeat_tile(op_info, device, dtype, requires_grad, **kwargs):
    rep_dims = ((), (0, ), (1, ), (0, 2), (1, 1), (2, 3), (2, 3, 2), (0, 2, 3), (2, 1, 1, 1),)
    shapes = ((), (0,), (2,), (3, 0), (3, 2), (3, 0, 1))

    if requires_grad:
        # Tests for variant_consistency_jit, grad, gradgrad
        # are slower. Use smaller bags of `rep_dims` and `shapes`
        # in this case.
        rep_dims = ((), (0, ), (0, 2), (1, 1), (2, 3), (1, 3, 2), (3, 1, 1))  # type: ignore[assignment]
        shapes = ((), (0,), (2,), (3, 2))  # type: ignore[assignment]

    tensors = [make_tensor(shape, device, dtype,
                           low=None, high=None,
                           requires_grad=requires_grad) for shape in shapes]

    samples = []
    for rep_dim, tensor in product(rep_dims, tensors):
        for t in (tensor, tensor.T):
            if op_info.name == 'repeat' and len(rep_dim) >= t.dim():
                # `torch.repeat` errors for `len(rep_dims) < t.dim()`,
                # so we filter such combinations.
                samples.append(SampleInput(t, args=(rep_dim,),))
            elif op_info.name == 'tile':
                samples.append(SampleInput(t, args=(rep_dim,),))

    return samples


def sample_inputs_narrow(op_info, device, dtype, requires_grad, **kwargs):
    shapes_and_args = (
        ((S, S, S), (1, 2, 2)),
        ((S, S, S), (-1, 2, 2)),
        ((S, S, S), (1, 0, 0)),
        ((S, S, S), (-1, 0, 0)),
    )

    def generator():
        for shape, args in shapes_and_args:
            tensor = make_tensor(shape, device, dtype, low=None, high=None,
                                 requires_grad=requires_grad)
            yield SampleInput(tensor, args=args)

    return list(generator())

def sample_trapezoid(op_info, device, dtype, requires_grad, **kwargs):
    y_shape_x_shape_and_kwargs = [
        ((2, 3), (2, 3), {}),
        ((2, 3), (2, 3), {'dim': 1}),
        ((6,), (6,), {}),
        ((6,), None, {}),
        # When 'trapezoid' is called with an empty input, it does not produce an output with requires_grad
        # See Issue #{61619}
        # ((6,0), (6,0), {}),
        ((2, 3), (1, 3), {}),
        ((3, 3), (3, 3), {}),
        ((3, 3), (3, 3), {'dim': -2}),
        ((5,), None, {'dx': 2.0}),
        ((2, 2), None, {'dx': 3.0})
    ]
    samples = []
    for y_shape, x_shape, kwarg in y_shape_x_shape_and_kwargs:
        y_tensor = make_tensor(y_shape, device, dtype, low=None, high=None,
                               requires_grad=requires_grad)
        if x_shape is not None:
            x_tensor = make_tensor(x_shape, device, dtype, low=None, high=None,
                                   requires_grad=requires_grad)
            samples.append(SampleInput(y_tensor, args=(x_tensor,), kwargs=kwarg))
        else:
            samples.append(SampleInput(y_tensor, kwargs=kwarg))
    return samples

def sample_cumulative_trapezoid(op_info, device, dtype, requires_grad, **kwargs):

    y_shape_x_shape_and_kwargs = [
        ((2, 3), (2, 3), {}),
        ((2, 3), (2, 3), {'dim': 1}),
        ((6,), (6,), {}),
        ((6,), None, {}),
        # When 'cumulative_trapezoid' is called with an empty input, it does not produce an output with requires_grad
        # See Issue #{61619}
        # ((6,0), (6,0), {}),
        ((2, 3), (1, 3), {}),
        ((3, 3), (3, 3), {}),
        ((3, 3), (3, 3), {'dim': -2}),
        ((5,), None, {'dx': 2.0}),
        ((2, 2), None, {'dx': 3.0})
    ]
    samples = []
    for y_shape, x_shape, kwarg in y_shape_x_shape_and_kwargs:
        y_tensor = make_tensor(y_shape, device, dtype, low=None, high=None,
                               requires_grad=requires_grad)
        if x_shape is not None:
            x_tensor = make_tensor(x_shape, device, dtype, low=None, high=None,
                                   requires_grad=requires_grad)
            samples.append(SampleInput(y_tensor, args=(x_tensor,), kwargs=kwarg))
        else:
            samples.append(SampleInput(y_tensor, kwargs=kwarg))
    return samples

def sample_unsqueeze(op_info, device, dtype, requires_grad, **kwargs):
    shapes_and_axes = [
        ((3, 4, 5), 0),
        ((3, 4, 5), 1),
        ((3, 4, 5), 3),
        ((3, 4, 5), -1),
        ((3, 4, 5), -3),
        ((), 0)
    ]

    samples = []
    for shape, axis in shapes_and_axes:
        tensor = make_tensor(shape, device, dtype, low=None, high=None,
                             requires_grad=requires_grad)
        samples.append(SampleInput(tensor, args=(axis,),))

    return samples


def sample_inputs_nn_unfold(op_info, device, dtype, requires_grad, **kwargs):
    shapes = ((0, 1, 5, 5), (1, 1, 5, 5), (2, 3, 5, 5))
    kernel_sizes = (2, (2, 2), (3, 3))
    dilations = (1, 2, (1, 2))
    paddings = (0, 1, (1, 1))
    strides = (1, 2, (1, 2))

    def generator():
        cases = product(shapes, kernel_sizes, dilations, paddings, strides)
        for shape, kernel_size, dilation, padding, stride in cases:
            tensor = make_tensor(shape, device, dtype, requires_grad=requires_grad)
            yield SampleInput(tensor, args=(kernel_size, dilation, padding, stride))

        # With default args
        yield SampleInput(make_tensor((1, 1, 5, 5), device, dtype, requires_grad=requires_grad),
                          args=((3, 3),))

    return list(generator())


def sample_inputs_squeeze(op_info, device, dtype, requires_grad, **kwargs):
    shapes_and_args = (
        ((S, 1, S, 1), ()),
        ((1, 1, 1, 1), ()),
        ((S, 1, S, 1), (1,)),
        ((S, 1, S, 1), (-1,)),
        ((S, 1, S, 1), (2,)),
        ((S, 1, S, 1), (-2,)),
        ((), (0, )),
    )

    def generator():
        for shape, args in shapes_and_args:
            tensor = make_tensor(shape, device, dtype, low=None, high=None,
                                 requires_grad=requires_grad)

            yield SampleInput(tensor, args=args)

    return list(generator())


def sample_inputs_nn_pad(op_info, device, dtype, requires_grad, mode, **kwargs):
    assert mode in ('constant', 'reflect', 'replicate', 'circular')
    if mode in ['reflect', 'replicate']:
        cases: tuple = (  # ignore
            ((1, 3), (1, 2)),
            ((1, 3), (0, 1)),
            ((0, 3, 3), (1, 2)),
            ((0, 3, 3), (0, 1)),
            ((1, 3, 3), (1, 2)),
            ((1, 3, 3), (0, 1)),
            ((1, 3, 3), (0, 2, 0, 1)),
            ((0, 3, 3, 3), (0, 2, 0, 1)),
            ((3, 3, 5, 5), (0, 2, 0, 1)),
            ((3, 3, 5, 5), (1, 1, 1, 1, 1, 1)),
            ((1, 3, 3, 3, 3), (1, 1, 1, 1, 1, 1)),
            ((1, 3, 4, 4), (-1, 1, -2, 1)),
        )
    elif mode == 'constant':
        cases = (
            ((1, 3), (1, 2)),
            ((1, 3), (0, 1)),
            ((1, 3), (0, 2, 0, 1)),
            ((0, 3, 3), (1, 2)),
            ((0, 3, 3), (0, 1)),
            ((0, 3, 3), (0, 2, 0, 1)),
            ((0, 3, 3), (1, 1, 1, 1, 1, 1)),
            ((1, 3, 3), (1, 2)),
            ((1, 3, 3), (0, 1)),
            ((1, 3, 3), (0, 2, 0, 1)),
            ((1, 3, 3), (1, 1, 1, 1, 1, 1)),
            ((0, 3, 3, 3), (1, 2)),
            ((0, 3, 3, 3), (0, 1)),
            ((0, 3, 3, 3), (0, 2, 0, 1)),
            ((0, 3, 3, 3), (1, 1, 1, 1, 1, 1)),
            ((3, 3, 5, 5), (1, 2)),
            ((3, 3, 5, 5), (0, 1)),
            ((3, 3, 5, 5), (0, 2, 0, 1)),
            ((3, 3, 5, 5), (1, 1, 1, 1, 1, 1)),
            ((1, 3, 3, 3, 3), (1, 2)),
            ((1, 3, 3, 3, 3), (0, 1)),
            ((1, 3, 3, 3, 3), (0, 2, 0, 1)),
            ((1, 3, 3, 3, 3), (1, 1, 1, 1, 1, 1)),
            ((1, 3, 4, 4), (-1, 1, -2, 1)),
        )
    else:  # mode == 'circular'
        if dtype == torch.bool:
            # test_dtypes fails on ASAN with for the case ab
            # runtime error: load of value 190, which is not a valid value for type 'bool'
            # Reference: https://github.com/pytorch/pytorch/pull/62814#issuecomment-894156562
            # Reference Issue: https://github.com/pytorch/pytorch/issues/63034
            cases = (
                ((2, 3, 3), (1, 2)),
                ((1, 3, 3), (1, 2)),
            )
        else:
            cases = (
                ((0, 3, 3), (1, 2)),
                ((0, 3, 3), (0, 1)),
                ((1, 3, 3), (1, 2)),
                ((1, 3, 3), (0, 1)),
                ((0, 3, 3, 3), (0, 2, 0, 1)),
                ((3, 3, 5, 5), (0, 2, 0, 1)),
                ((1, 3, 3, 3, 3), (1, 1, 1, 1, 1, 1)),
                ((1, 3, 4, 4), (-1, 1, -2, 1)),
            )

    make_inp = partial(make_tensor, device=device, dtype=dtype, requires_grad=requires_grad)

    def generator():
        if mode == 'constant':
            # Default args
            yield SampleInput(make_inp((1, 3, 3)), args=((2, 2),))

        if mode in ['reflect', 'replicate', 'circular']:
            for shape, pad in cases:
                yield SampleInput(make_inp(shape), args=(pad, mode))
        else:  # mode == 'constant'
            for pad_value in (1., 2.):
                for shape, pad in cases:
                    yield SampleInput(make_inp(shape), args=(pad, mode, pad_value))

    return list(generator())


# TODO: reconcile with torch.linalg.det and torch.linalg.slogdet
# Creates matrices with a positive nonzero determinant
def sample_inputs_logdet(op_info, device, dtype, requires_grad, **kwargs):
    def make_nonzero_det(A, *, sign=1, min_singular_value=0.1, **kwargs):
        u, s, vh = torch.linalg.svd(A, full_matrices=False)
        s.clamp_(min=min_singular_value)
        A = (u * s.unsqueeze(-2)) @ vh
        det = A.det()
        if sign is not None:
            if A.dim() == 2:
                if (det < 0) ^ (sign < 0):
                    A[0, :].neg_()
            else:
                cond = ((det < 0) ^ (sign < 0)).nonzero()
                if cond.size(0) > 0:
                    for i in range(cond.size(0)):
                        A[list(cond[i])][0, :].neg_()
        return A

    samples = []

    # cases constructed using make_tensor()
    tensor_shapes = (
        (S, S),
        (1, 1),
        (3, 3, S, S),
        (3, 3, 1, 1)
    )

    for shape in tensor_shapes:
        t = make_tensor(shape, device=device, dtype=dtype)
        d = make_nonzero_det(t).requires_grad_(requires_grad)
        samples.append(SampleInput(d))

    # cases constructed using:
    #  1) make_symmetric_matrices
    #  2) make_symmetric_pd_matrices
    #  3) make_fullrank_matrices_with_distinct_singular_values
    symmetric_shapes = (
        (S, S),
        (3, S, S),
    )


    def _helper(constructor, *shape, **kwargs):
        t = constructor(*shape, device=device, dtype=dtype)
        d = make_nonzero_det(t, **kwargs).requires_grad_(requires_grad)
        samples.append(SampleInput(d))

    for shape in symmetric_shapes:
        _helper(make_symmetric_matrices, *shape)
        _helper(make_symmetric_pd_matrices, *shape)
        _helper(make_fullrank_matrices_with_distinct_singular_values, *shape, min_singular_value=0)

    return tuple(samples)

def np_unary_ufunc_integer_promotion_wrapper(fn):
    # Wrapper that passes PyTorch's default scalar
    #   type as an argument to the wrapped NumPy
    #   unary ufunc when given an integer input.
    #   This mimicks PyTorch's integer->floating point
    #   type promotion.
    #
    # This is necessary when NumPy promotes
    #   integer types to double, since PyTorch promotes
    #   integer types to the default scalar type.

    # Helper to determine if promotion is needed
    def is_integral(dtype):
        return dtype in [np.bool_, bool, np.uint8, np.int8, np.int16, np.int32, np.int64]

    @wraps(fn)
    def wrapped_fn(x):
        # As the default dtype can change, acquire it when function is called.
        # NOTE: Promotion in PyTorch is from integer types to the default dtype
        np_dtype = torch_to_numpy_dtype_dict[torch.get_default_dtype()]

        if is_integral(x.dtype):
            return fn(x.astype(np_dtype))
        return fn(x)

    return wrapped_fn

def sample_inputs_spectral_ops(self, device, dtype, requires_grad=False, **kwargs):
    nd_tensor = make_tensor((S, S + 1, S + 2), device, dtype, low=None, high=None,
                            requires_grad=requires_grad)
    tensor = make_tensor((31,), device, dtype, low=None, high=None,
                         requires_grad=requires_grad)

    if self.ndimensional:
        return [
            SampleInput(nd_tensor, kwargs=dict(s=(3, 10), dim=(1, 2), norm='ortho')),
            SampleInput(nd_tensor, kwargs=dict(norm='ortho')),
            SampleInput(nd_tensor, kwargs=dict(s=(8,))),
            SampleInput(tensor),

            *(SampleInput(nd_tensor, kwargs=dict(dim=dim))
                for dim in [-1, -2, -3, (0, -1)]),
        ]
    else:
        return [
            SampleInput(nd_tensor, kwargs=dict(n=10, dim=1, norm='ortho')),
            SampleInput(nd_tensor, kwargs=dict(norm='ortho')),
            SampleInput(nd_tensor, kwargs=dict(n=7)),
            SampleInput(tensor),

            *(SampleInput(nd_tensor, kwargs=dict(dim=dim))
                for dim in [-1, -2, -3]),
        ]

# Metadata class for Fast Fourier Transforms in torch.fft.
class SpectralFuncInfo(OpInfo):
    """Operator information for torch.fft transforms. """

    def __init__(self,
                 name,  # the string name of the function
                 *,
                 ref=None,  # Reference implementation (probably in np.fft namespace)
                 dtypes=floating_and_complex_types(),
                 ndimensional: bool,  # Whether dim argument can be a tuple
                 sample_inputs_func=sample_inputs_spectral_ops,
                 decorators=None,
                 **kwargs):
        decorators = list(decorators) if decorators is not None else []
        decorators += [
            skipCPUIfNoFFT,
            skipCUDAIfRocm,
        ]

        super().__init__(name=name,
                         dtypes=dtypes,
                         decorators=decorators,
                         sample_inputs_func=sample_inputs_func,
                         **kwargs)
        self.ref = ref if ref is not None else _getattr_qual(np, name)
        self.ndimensional = ndimensional


class ShapeFuncInfo(OpInfo):
    """Early version of a specialized OpInfo for Shape manipulating operations like tile and roll"""
    def __init__(self,
                 name,  # the string name of the function
                 *,
                 ref,  # a reference function
                 dtypes=floating_types(),
                 dtypesIfCPU=None,
                 dtypesIfCUDA=None,
                 dtypesIfROCM=None,
                 sample_inputs_func=None,
                 **kwargs):
        super(ShapeFuncInfo, self).__init__(name,
                                            dtypes=dtypes,
                                            dtypesIfCPU=dtypesIfCPU,
                                            dtypesIfCUDA=dtypesIfCUDA,
                                            dtypesIfROCM=dtypesIfROCM,
                                            sample_inputs_func=sample_inputs_func,
                                            **kwargs)
        self.ref = ref

def sample_inputs_foreach(self, device, dtype, N, *, noncontiguous=False, same_size=False):
    if same_size:
        return [make_tensor((N, N), device, dtype, noncontiguous=noncontiguous) for _ in range(N)]
    else:
        return [make_tensor((N - i, N - i), device, dtype, noncontiguous=noncontiguous) for i in range(N)]


def get_foreach_method_names(name):
    # get torch inplace reference function
    op_name = "_foreach_" + name
    inplace_op_name = "_foreach_" + name + "_"

    op = getattr(torch, op_name, None)
    inplace_op = getattr(torch, inplace_op_name, None)

    ref = getattr(torch, name, None)
    ref_inplace = getattr(torch.Tensor, name + "_", None)
    return op, inplace_op, ref, ref_inplace

class ForeachFuncInfo(OpInfo):
    """Early version of a specialized OpInfo for foreach functions"""
    def __init__(self,
                 name,
                 dtypes=floating_and_complex_types(),
                 dtypesIfCPU=all_types_and_complex(),
                 dtypesIfCUDA=floating_and_complex_types_and(torch.half),
                 dtypesIfROCM=None,
                 safe_casts_outputs=True,
                 supports_alpha_param=False,
                 sample_inputs_func=sample_inputs_foreach,
                 **kwargs):
        super().__init__(
            "_foreach_" + name,
            dtypes=dtypes,
            dtypesIfCPU=dtypesIfCPU,
            dtypesIfCUDA=dtypesIfCUDA,
            dtypesIfROCM=dtypesIfROCM,
            safe_casts_outputs=safe_casts_outputs,
            sample_inputs_func=sample_inputs_func,
            **kwargs
        )

        foreach_method, foreach_method_inplace, torch_ref_method, torch_ref_inplace = get_foreach_method_names(name)
        self.method_variant = foreach_method
        self.inplace_variant = foreach_method_inplace
        self.ref = torch_ref_method
        self.ref_inplace = torch_ref_inplace
        self.supports_alpha_param = supports_alpha_param


def sample_inputs_linalg_cholesky_inverse(op_info, device, dtype, requires_grad=False):
    # Generate Cholesky factors of positive-definite (non-singular) Hermitian (symmetric) matrices
    from torch.testing._internal.common_utils import random_hermitian_pd_matrix
    inputs = (
        torch.zeros(0, 0, dtype=dtype, device=device),  # 0x0 matrix
        torch.zeros(0, 2, 2, dtype=dtype, device=device),  # zero batch of matrices
        random_hermitian_pd_matrix(S, dtype=dtype, device=device),  # single matrix
        random_hermitian_pd_matrix(S, 2, dtype=dtype, device=device),  # batch of matrices
    )
    test_cases = (torch.linalg.cholesky(a) for a in inputs)
    out = []
    for a in test_cases:
        a.requires_grad = requires_grad
        out.append(SampleInput(a))
        out.append(SampleInput(a, kwargs=dict(upper=True)))
    return out

def sample_inputs_linalg_lstsq(op_info, device, dtype, requires_grad=False, **kwargs):
    from torch.testing._internal.common_utils import random_well_conditioned_matrix
    out = []
    for batch in ((), (3,), (3, 3)):
        shape = batch + (3, 3)
        # NOTE: inputs are not marked with `requires_grad` since
        # linalg_lstsq is not differentiable
        a = random_well_conditioned_matrix(*shape, dtype=dtype, device=device)
        b = make_tensor(shape, device, dtype, low=None, high=None)
        out.append(SampleInput(a, args=(b,)))
    return out

def sample_inputs_householder_product(op_info, device, dtype, requires_grad, **kwargs):
    """
    This function generates input for torch.linalg.householder_product (torch.orgqr).
    The first argument should be a square matrix or batch of square matrices, the second argument is a vector or batch of vectors.
    Empty, square, rectangular, batched square and batched rectangular input is generated.
    """
    # Each column of the matrix is getting multiplied many times leading to very large values for
    # the Jacobian matrix entries and making the finite-difference result of grad check less accurate.
    # That's why gradcheck with the default range [-9, 9] fails and [-2, 2] is used here.
    samples = (
        SampleInput(make_tensor((S, S), device, dtype, low=-2, high=2, requires_grad=requires_grad),
                    args=(make_tensor((S,), device, dtype, low=-2, high=2, requires_grad=requires_grad),)),

        SampleInput(make_tensor((S + 1, S), device, dtype, low=-2, high=2, requires_grad=requires_grad),
                    args=(make_tensor((S,), device, dtype, low=-2, high=2, requires_grad=requires_grad),)),

        SampleInput(make_tensor((2, 1, S, S), device, dtype, low=-2, high=2, requires_grad=requires_grad),
                    args=(make_tensor((2, 1, S,), device, dtype, low=-2, high=2, requires_grad=requires_grad),)),

        SampleInput(make_tensor((2, 1, S + 1, S), device, dtype, low=-2, high=2, requires_grad=requires_grad),
                    args=(make_tensor((2, 1, S,), device, dtype, low=-2, high=2, requires_grad=requires_grad),)),

        SampleInput(make_tensor((0, 0), device, dtype, low=None, high=None, requires_grad=requires_grad),
                    args=(make_tensor((0,), device, dtype, low=None, high=None, requires_grad=requires_grad),)),

        SampleInput(make_tensor((S, S), device, dtype, low=-2, high=2, requires_grad=requires_grad),
                    args=(make_tensor((0,), device, dtype, low=None, high=None, requires_grad=requires_grad),)),
    )

    return samples

def sample_inputs_ormqr(op_info, device, dtype, requires_grad):
    # create a helper function wrapping `make_tensor`
    make_input = partial(make_tensor, dtype=dtype, device=device, requires_grad=requires_grad)

    def gen_inputs():
        batches = [(), (0, ), (2, ), (2, 1)]
        ns = [5, 2, 0]
        tf = [True, False]
        for batch, (m, n), left, transpose in product(batches, product(ns, ns), tf, tf):
            reflectors = make_input((*batch, m, n))
            tau = make_input((*batch, min(m, n)))
            other_matrix_shape = (m, n) if left else (n, m)
            other = make_input((*batch, *other_matrix_shape))
            kwargs = {"left": left, "transpose": transpose}
            yield SampleInput(reflectors, args=(tau, other,), kwargs=kwargs)

    return tuple(gen_inputs())

def sample_inputs_linalg_cholesky(op_info, device, dtype, requires_grad=False, **kwargs):
    """
    This function generates always positive-definite input for torch.linalg.cholesky using
    random_hermitian_pd_matrix.
    The input is generated as the itertools.product of 'batches' and 'ns'.
    In total this function generates 8 SampleInputs
    'batches' cases include:
        () - single input,
        (0,) - zero batched dimension,
        (2,) - batch of two matrices,
        (1, 1) - 1x1 batch of matrices
    'ns' gives 0x0 and 5x5 matrices.
    Zeros in dimensions are edge cases in the implementation and important to test for in order to avoid unexpected crashes.
    """
    from torch.testing._internal.common_utils import random_hermitian_pd_matrix

    batches = [(), (0, ), (2, ), (1, 1)]
    ns = [5, 0]
    out = []
    for batch, n, upper in product(batches, ns, [True, False]):
        a = random_hermitian_pd_matrix(n, *batch, dtype=dtype, device=device)
        a.requires_grad = requires_grad
        out.append(SampleInput(a, kwargs={"upper": upper}))
    return out

def sample_inputs_symeig(op_info, device, dtype, requires_grad=False):
    out = sample_inputs_linalg_invertible(op_info, device, dtype, requires_grad)

    for o in out:
        o.kwargs = {"upper": bool(np.random.choice([True, False])),
                    "eigenvectors": True}
        # A gauge-invariant function
        o.output_process_fn_grad = lambda output: (output[0], abs(output[1]))
    return out

def sample_inputs_linalg_eig(op_info, device, dtype, requires_grad=False):
    """
    This function generates input for torch.linalg.eigh with UPLO="U" or "L" keyword argument.
    """
    def out_fn(output):
        return output[0], abs(output[1])

    samples = sample_inputs_linalg_invertible(op_info, device, dtype, requires_grad)
    for sample in samples:
        sample.output_process_fn_grad = out_fn

    return samples

def sample_inputs_linalg_eigh(op_info, device, dtype, requires_grad=False, **kwargs):
    """
    This function generates input for torch.linalg.eigh/eigvalsh with UPLO="U" or "L" keyword argument.
    """
    def out_fn(output):
        if isinstance(output, tuple):
            # eigh function
            return output[0], abs(output[1])
        else:
            # eigvalsh function
            return output

    samples = sample_inputs_linalg_invertible(op_info, device, dtype, requires_grad)
    for sample in samples:
        sample.kwargs = {"UPLO": np.random.choice(["L", "U"])}
        sample.output_process_fn_grad = out_fn

    return samples


def sample_inputs_linalg_slogdet(op_info, device, dtype, requires_grad=False):
    def out_fn(output):
        return output[1]

    samples = sample_inputs_linalg_invertible(op_info, device, dtype, requires_grad)
    for sample in samples:
        sample.output_process_fn_grad = out_fn

    return samples


def sample_inputs_linalg_pinv_hermitian(op_info, device, dtype, requires_grad=False, **kwargs):
    """
    This function generates input for torch.linalg.pinv with hermitian=True keyword argument.
    """
    out = sample_inputs_linalg_invertible(op_info, device, dtype, requires_grad, **kwargs)
    for o in out:
        o.kwargs = {"hermitian": True}
    return out

def sample_inputs_linalg_solve(op_info, device, dtype, requires_grad=False, vector_rhs_allowed=True, **kwargs):
    """
    This function generates always solvable input for torch.linalg.solve
    Using random_fullrank_matrix_distinct_singular_value gives a non-singular (=invertible, =solvable) matrices 'a'.
    The first input to torch.linalg.solve is generated as the itertools.product of 'batches' and 'ns'.
    The second input is generated as the product of 'batches', 'ns' and 'nrhs'.
    In total this function generates 18 SampleInputs
    'batches' cases include:
        () - single input,
        (0,) - zero batched dimension,
        (2,) - batch of two matrices.
    'ns' gives 0x0 and 5x5 matrices.
    and 'nrhs' controls the number of vectors to solve for:
        () - using 1 as the number of vectors implicitly
        (1,) - same as () but explicit
        (3,) - solve for 3 vectors.
    Zeros in dimensions are edge cases in the implementation and important to test for in order to avoid unexpected crashes.
    'vector_rhs_allowed' controls whether to include nrhs = () to the list of SampleInputs.
    torch.solve / triangular_solve / cholesky_solve (opposed to torch.linalg.solve) do not allow
    1D tensors (vectors) as the right-hand-side.
    Once torch.solve / triangular_solve / cholesky_solve and its testing are removed,
    'vector_rhs_allowed' may be removed here as well.
    """
    from torch.testing._internal.common_utils import random_fullrank_matrix_distinct_singular_value

    batches = [(), (0, ), (2, )]
    ns = [5, 0]
    if vector_rhs_allowed:
        nrhs = [(), (1,), (3,)]
    else:
        nrhs = [(1,), (3,)]
    out = []
    for n, batch, rhs in product(ns, batches, nrhs):
        a = random_fullrank_matrix_distinct_singular_value(n, *batch, dtype=dtype, device=device)
        a.requires_grad = requires_grad
        b = torch.randn(*batch, n, *rhs, dtype=dtype, device=device)
        b.requires_grad = requires_grad
        out.append(SampleInput(a, args=(b,)))
    return out


def sample_inputs_legacy_solve(op_info, device, dtype, requires_grad=False, **kwargs):
    """
    This function generates always solvable input for legacy solve functions
    (the ones that are not in torch.linalg module).
    The difference from sample_inputs_linalg_solve is that here the right-hand-side of A x = b equation
    should have b.ndim >= 2, vectors are not allowed.
    Also the arguments order is swapped.
    """
    out = sample_inputs_linalg_solve(
        op_info, device, dtype, requires_grad=requires_grad, vector_rhs_allowed=False
    )

    # Reverses tensor order
    for sample in out:
        sample.input, sample.args = sample.args[0], (sample.input,)

    return out


def sample_inputs_lu(op_info, device, dtype, requires_grad=False, **kwargs):
    # not needed once OpInfo tests support Iterables
    def generate_samples():
        batch_shapes = ((), (3,), (3, 3))
        for batch_shape, get_infos, size_delta in product(batch_shapes, (True, False), (-2, -1, 0, +1, +2)):
            shape = batch_shape + (S + size_delta, S)
            input = make_tensor(shape, device, dtype, requires_grad=requires_grad, low=None, high=None)
            yield SampleInput(input, args=(True, get_infos))

    return list(generate_samples())


def sample_inputs_lu_solve(op_info, device, dtype, requires_grad=False, **kwargs):
    from torch.testing._internal.common_utils import random_fullrank_matrix_distinct_singular_value

    batches = [(), (0, ), (2, )]
    ns = [5, 3, 0]
    nrhs = [0, 1, 6]

    def generate_samples():
        for n, batch, rhs in product(ns, batches, nrhs):
            a = random_fullrank_matrix_distinct_singular_value(n, *batch, dtype=dtype, device=device)
            requires_grad_options = (False,) if not requires_grad else (True, False)
            # we try all possible combinations of requires_grad for each input
            for lu_requires_grad, b_requires_grad in product(requires_grad_options, requires_grad_options):
                # when requires_grad == True, at least one input has to have requires_grad enabled
                if requires_grad and not lu_requires_grad and not b_requires_grad:
                    continue
                # we run LU several times to guarantee that the produced SampleInputs are independent
                # this is especially important when setting different requries_grad for same tensors!
                lu, pivs = a.lu()
                lu.requires_grad = lu_requires_grad
                b = torch.randn(*batch, n, rhs, dtype=dtype, device=device)
                b.requires_grad = b_requires_grad
                yield SampleInput(b, args=(lu, pivs))

    return list(generate_samples())


def sample_inputs_lu_unpack(op_info, device, dtype, requires_grad=False, **kwargs):
    # not needed once OpInfo tests support Iterables
    def generate_samples():
        for lu_sample in sample_inputs_lu(op_info, device, dtype, requires_grad, **kwargs):
            lu_data, pivots = lu_sample.input.lu()
            yield SampleInput(lu_data, args=(pivots,))

            # generate rectangular inputs
            lu_data_shape = lu_data.shape
            batch_shape = lu_data_shape[:-2]
            n = lu_data_shape[-2]

            for shape_inc in ((1, 0), (0, 1)):
                lu_data, pivots = make_tensor(
                    batch_shape + (n + shape_inc[0], n + shape_inc[1]),
                    device, dtype,
                    requires_grad=False,
                    low=None, high=None
                ).lu()
                lu_data.requires_grad_(requires_grad)
                yield SampleInput(lu_data, args=(pivots,))

    return list(generate_samples())


def sample_inputs_roll(op_info, device, dtype, requires_grad=False, **kwargs):
    make_arg = partial(make_tensor, device=device, dtype=dtype, requires_grad=requires_grad)

    args = ((0, 0), (1, 2), (0, 2), (2, 0), (-1, 0), (10000, 1), (2,), ((1, 2, -1), (0, 1, 2)))

    def generator():
        for arg in args:
            yield SampleInput(make_arg((S, S, S)), args=arg)

    return list(generator())


def sample_inputs_rot90(op_info, device, dtype, requires_grad=False, **kwargs):
    make_arg = partial(make_tensor, device=device, dtype=dtype, requires_grad=requires_grad)

    args = ((1, (0, 1),),
            (1, (1, 2),),
            (1, (1, -1),),
            ())

    def generator():
        for arg in args:
            yield SampleInput(make_arg((S, S, S)), args=arg)

    return list(generator())


def sample_inputs_std_var(op_info, device, dtype, requires_grad, **kwargs):
    tensor_nd = make_tensor((S, S, S), device=device, dtype=dtype,
                            low=None, high=None, requires_grad=requires_grad)
    tensor_1d = make_tensor((S,), device=device, dtype=dtype,
                            low=None, high=None, requires_grad=requires_grad)

    return [
        SampleInput(tensor_nd),
        SampleInput(tensor_nd, kwargs=dict(dim=1)),
        SampleInput(tensor_nd, kwargs=dict(dim=1, unbiased=True, keepdim=True)),
        SampleInput(tensor_1d, kwargs=dict(dim=0, unbiased=True, keepdim=True)),
        SampleInput(tensor_1d, kwargs=dict(dim=0, unbiased=False, keepdim=False)),

        SampleInput(tensor_nd, kwargs=dict(dim=(1,), correction=S // 2)),
        SampleInput(tensor_nd, kwargs=dict(dim=None, correction=0, keepdim=True)),
    ]


def _generate_correlation_inputs(device, dtype, requires_grad):
    shapes = [(2,), (1, 2), (3, 2), (2, 3)]
    for shape in shapes:
        yield make_tensor(shape, device, dtype, requires_grad=requires_grad)


def sample_inputs_corrcoef(op_info, device, dtype, requires_grad, **kwargs):
    return [SampleInput(t) for t in _generate_correlation_inputs(device, dtype, requires_grad)]


def sample_inputs_cov(op_info, device, dtype, requires_grad, **kwargs):
    inputs = []
    for t in _generate_correlation_inputs(device, dtype, requires_grad):
        inputs.append(SampleInput(t))
        num_observations = t.numel() if t.ndimension() < 2 else t.size(1)
        fweights = make_tensor((num_observations,), device, torch.int, low=0, high=10, requires_grad=requires_grad)
        aweights = make_tensor((num_observations,), device, torch.float, low=0, high=1, requires_grad=requires_grad)
        for correction, fw, aw in product(range(num_observations), [None, fweights], [None, aweights]):
            inputs.append(SampleInput(t, kwargs={'correction': correction, 'fweights': fw, 'aweights': aw}))
    return inputs


def _sample_inputs_svd(op_info, device, dtype, requires_grad=False, is_linalg_svd=False):
    """
    This function generates input for torch.svd with distinct singular values so that autograd is always stable.
    Matrices of different size:
        square matrix - S x S size
        tall marix - S x (S-2)
        wide matrix - (S-2) x S
    and batched variants of above are generated.
    Each SampleInput has a function 'output_process_fn_grad' attached to it that is applied on the output of torch.svd
    It is needed for autograd checks, because backward of svd doesn't work for an arbitrary loss function.
    """
    from torch.testing._internal.common_utils import random_fullrank_matrix_distinct_singular_value

    # svd and linalg.svd returns V and V.conj().T, respectively. So we need to slice
    # along different dimensions when needed (this is used by
    # test_cases2:wide_all and wide_all_batched below)
    if is_linalg_svd:
        def slice_V(v):
            return v[..., :(S - 2), :]

        def uv_loss(usv):
            u00 = usv[0][0, 0]
            v00_conj = usv[2][0, 0]
            return u00 * v00_conj
    else:
        def slice_V(v):
            return v[..., :, :(S - 2)]

        def uv_loss(usv):
            u00 = usv[0][0, 0]
            v00_conj = usv[2][0, 0].conj()
            return u00 * v00_conj

    test_cases1 = (  # some=True (default)
        # loss functions for complex-valued svd have to be "gauge invariant",
        # i.e. loss functions shouldn't change when sigh of the singular vectors change.
        # the simplest choice to satisfy this requirement is to apply 'abs'.
        (random_fullrank_matrix_distinct_singular_value(S, dtype=dtype).to(device),
            lambda usv: usv[1]),  # 'check_grad_s'
        (random_fullrank_matrix_distinct_singular_value(S, dtype=dtype).to(device),
            lambda usv: abs(usv[0])),  # 'check_grad_u'
        (random_fullrank_matrix_distinct_singular_value(S, dtype=dtype).to(device),
            lambda usv: abs(usv[2])),  # 'check_grad_v'
        # this test is important as it checks the additional term that is non-zero only for complex-valued inputs
        # and when the loss function depends both on 'u' and 'v'
        (random_fullrank_matrix_distinct_singular_value(S, dtype=dtype).to(device),
            uv_loss),  # 'check_grad_uv'
        (random_fullrank_matrix_distinct_singular_value(S, dtype=dtype).to(device)[:(S - 2)],
            lambda usv: (abs(usv[0]), usv[1], abs(usv[2][..., :, :(S - 2)]))),  # 'wide'
        (random_fullrank_matrix_distinct_singular_value(S, dtype=dtype).to(device)[:, :(S - 2)],
            lambda usv: (abs(usv[0]), usv[1], abs(usv[2]))),  # 'tall'
        (random_fullrank_matrix_distinct_singular_value(S, 2, dtype=dtype).to(device),
            lambda usv: (abs(usv[0]), usv[1], abs(usv[2]))),  # 'batched'
        (random_fullrank_matrix_distinct_singular_value(S, 2, dtype=dtype).to(device)[..., :(S - 2), :],
            lambda usv: (abs(usv[0]), usv[1], abs(usv[2]))),  # 'wide_batched'
        (random_fullrank_matrix_distinct_singular_value(S, 2, dtype=dtype).to(device)[..., :, :(S - 2)],
            lambda usv: (abs(usv[0]), usv[1], abs(usv[2]))),  # 'tall_batched'
    )
    test_cases2 = (  # some=False
        (random_fullrank_matrix_distinct_singular_value(S, dtype=dtype).to(device)[:(S - 2)],
            lambda usv: (abs(usv[0]), usv[1], abs(slice_V(usv[2])))),  # 'wide_all'
        (random_fullrank_matrix_distinct_singular_value(S, dtype=dtype).to(device)[:, :(S - 2)],
            lambda usv: (abs(usv[0][:, :(S - 2)]), usv[1], abs(usv[2]))),  # 'tall_all'
        (random_fullrank_matrix_distinct_singular_value(S, 2, dtype=dtype).to(device)[..., :(S - 2), :],
            lambda usv: (abs(usv[0]), usv[1], abs(slice_V(usv[2])))),  # 'wide_all_batched'
        (random_fullrank_matrix_distinct_singular_value(S, 2, dtype=dtype).to(device)[..., :, :(S - 2)],
            lambda usv: (abs(usv[0][..., :, :(S - 2)]), usv[1], abs(usv[2]))),  # 'tall_all_batched'
    )

    out = []
    for a, out_fn in test_cases1:
        a.requires_grad = requires_grad
        if is_linalg_svd:
            kwargs = {'full_matrices': False}
        else:
            kwargs = {'some': True}
        out.append(SampleInput(a, kwargs=kwargs, output_process_fn_grad=out_fn))

    for a, out_fn in test_cases2:
        a.requires_grad = requires_grad
        if is_linalg_svd:
            kwargs = {'full_matrices': True}
        else:
            kwargs = {'some': False}
        out.append(SampleInput(a, kwargs=kwargs, output_process_fn_grad=out_fn))

    return out


def sample_inputs_permute(op_info, device, dtype, requires_grad, **kwargs):
    make_arg = partial(make_tensor, device=device, dtype=dtype, requires_grad=requires_grad)

    cases = [((1, 2, 3, 4), (0, 2, 3, 1)),
             ((1, 2, 3, 4), (0, -2, -1, 1)),
             ((), ()),
             ((1, 2, 3, 4), (2, 1, 3, 0))]

    def generator():
        for shape, args in cases:
            yield SampleInput(make_arg(shape), args=(args,))

    return list(generator())


# Based on erstwhile method_tests tests & some tensor_op_tests for pow
def sample_inputs_pow(op_info, device, dtype, requires_grad, **kwargs):
    samples = []

    if dtype in [torch.float16, torch.bfloat16, torch.float32, torch.float64]:
        test_cases = (
            ((2, 2), 0, 5, 1e-3, requires_grad, (2, 2), 0, 1, 0.1, requires_grad, False),
            ((2, 2), 0, 5, 1e-3, requires_grad, (1,), 0, 1, 0.1, requires_grad, False),
            ((), 1e-3, 1e-3 + 1, 0, requires_grad, (), 0.1, 1.1, 0, False, False),
            ((2, 2), 0, 5, 1e-3, requires_grad, (), 0.1, 1.1, 1, False, False),
        )
        tests_require_resizing = (
            ((1,), 0, 5, 1e-3, requires_grad, (2, 2), 0, 1, 0.1, requires_grad, requires_grad),
            ((2, 1, 2), 0, 5, 1e-3, requires_grad, (1, 2, 1), 0, 1, 0.1, requires_grad, requires_grad),
            ((), 1e-3, 1e-3 + 1, 0, requires_grad, (1, S, 1), 0, 1, 0.1, requires_grad, requires_grad),
        )
        cases = test_cases + tests_require_resizing
        samples = list(SampleInput(make_tensor(shape_b, low=low_b, high=high_b,
                                               requires_grad=b_grad, device=device,
                                               dtype=dtype) + additive_b,
                                   args=(make_tensor(shape_e, low=low_e, high=high_e,
                                                     requires_grad=e_grad, device=device,
                                                     dtype=dtype) + additive_e,),
                                   broadcasts_input=broadcasts_input)
                       for shape_b, low_b, high_b, additive_b, b_grad, shape_e, low_e,
                       high_e, additive_e, e_grad, broadcasts_input in cases)
        tensor_scalar_inputs = (
            ((2, 2), 0, 5, 1e-3, requires_grad, (3.14,)),
            ((), 1e-3, 1e-3 + 1, 0, requires_grad, (3.14,))
        )
        more_samples = list(SampleInput(make_tensor(shape, dtype=dtype, device=device,
                                                    high=high, low=low,
                                                    requires_grad=b_grad) + additive,
                                        args=exp)
                            for shape, low, high, additive, b_grad, exp in tensor_scalar_inputs)
        samples = [*samples, *more_samples]
    elif dtype in [torch.complex64, torch.complex128]:
        args_tuple = (
            ((2, 2), 0, 5, requires_grad, (3.14,)),
            ((), 0, 1, requires_grad, (3.14,)),
            ((), 0, 1, requires_grad, (3.14j,))
        )
        samples = list(SampleInput(make_tensor(shape, dtype=dtype, device=device,
                                               high=high, low=low,
                                               requires_grad=b_grad) + 1e-3 * (1 + 1j),
                                   args=arg)
                       for shape, low, high, b_grad, arg in args_tuple)
    elif dtype == torch.bool:
        arg_tuple = (0, 1, 1., 2.3)
        samples = list(SampleInput(make_tensor((2, 2), device=device, dtype=dtype,
                                               requires_grad=requires_grad),
                                   args=(arg,))
                       for arg in arg_tuple)
        dtypes_list = [torch.float64, torch.float32, torch.int64, torch.int32]
        more_samples = list(SampleInput(make_tensor((2, 2), device, dtype=torch.bool,
                                                    requires_grad=requires_grad),
                                        args=(make_tensor((2, 2), device, dtype=dtype,
                                                          requires_grad=requires_grad),))
                            for dtype in dtypes_list)
        samples = [*samples, *more_samples]
        samples.append(SampleInput(make_tensor((2, 2, 2), device, dtype=torch.bool,
                                               requires_grad=requires_grad),
                                   args=(make_tensor((2, 1), device, dtype=torch.float64,
                                                     requires_grad=requires_grad),)))
    else:
        exp_tuple = (1, 2, 3)
        samples = list(SampleInput(make_tensor((2, 2), device, dtype,
                                               requires_grad=requires_grad),
                                   args=(arg,))
                       for arg in exp_tuple)
        samples.append(SampleInput(make_tensor((2, 2), device, dtype,
                                               requires_grad=requires_grad),
                                   args=(make_tensor((2, 2), device, dtype,
                                                     requires_grad=requires_grad),)))
    return tuple(samples)

def sample_inputs_svd(op_info, device, dtype, requires_grad=False, **kwargs):
    return _sample_inputs_svd(op_info, device, dtype, requires_grad, is_linalg_svd=False)

def sample_inputs_linalg_svd(op_info, device, dtype, requires_grad=False, **kwargs):
    return _sample_inputs_svd(op_info, device, dtype, requires_grad, is_linalg_svd=True)

def sample_inputs_linalg_svdvals(op_info, device, dtype, requires_grad=False, **kwargs):
    batches = [(), (0, ), (2, ), (1, 1)]
    ns = [5, 2, 0]
    samples = []
    for batch, (m, n) in product(batches, product(ns, ns)):
        a = make_tensor((*batch, m, n), device, dtype, low=None, high=None, requires_grad=requires_grad)
        samples.append(SampleInput(a))
    return samples

def sample_inputs_hardshrink_hardtanh(op_info, device, dtype, requires_grad=False, **kwargs):
    N = 10
    tensors = [SampleInput(make_tensor((N, N), device=device, dtype=dtype,
               requires_grad=requires_grad)) for _ in range(1, N)]
    return tensors

def sample_inputs_eig(op_info, device, dtype, requires_grad=False, **kwargs):
    eigvecs = make_tensor((S, S), device=device, dtype=dtype,
                          low=None, high=None)
    eigvals = make_tensor((S,), device=device, dtype=dtype,
                          low=None, high=None)
    # we produce only diagonazible inputs which do not have
    # complex eigenvalues for real inputs, as there is no
    # backward implementation for real inputs with complex
    # eigenvalues yet.
    input = (eigvecs * eigvals.unsqueeze(-2)) @ eigvecs.inverse()
    input.requires_grad_(requires_grad)

    def process_output(eigpair):
        eigvals, eigvecs = eigpair
        if dtype.is_complex:
            # eig produces eigenvectors which are normalized to 1 norm.
            # Note that if v is an eigenvector, so is v * e^{i \phi},
            # and |v| = |v * e^{i \phi}| = 1.
            # This, however, makes the eigenvector backward computation process
            # rather unstable unless the objective function is gauge-invariant,
            # that is if f(z) == f(|z|), for example.
            # Hence for complex inputs we ignore the phases and return only
            # the absolute values.
            return eigvals, eigvecs.abs()
        else:
            return eigvals, eigvecs

    return [
        SampleInput(
            input,
            kwargs=dict(eigenvectors=True),
            output_process_fn_grad=process_output
        ),
    ]


def sample_inputs_einsum(op_info, device, dtype, requires_grad=False, **kwargs):
    x = make_tensor((3,), device, dtype, requires_grad=requires_grad)
    y = make_tensor((4,), device, dtype, requires_grad=requires_grad)
    A = make_tensor((2, 3,), device, dtype, requires_grad=requires_grad, noncontiguous=True)
    B = make_tensor((1, 3,), device, dtype, requires_grad=requires_grad)
    C = make_tensor((1, 2, 3,), device, dtype, requires_grad=requires_grad)
    D = make_tensor((1, 3, 4,), device, dtype, requires_grad=requires_grad, noncontiguous=True)
    E = make_tensor((4, 4,), device, dtype, requires_grad=requires_grad)
    H = make_tensor((3, 3,), device, dtype, requires_grad=requires_grad, noncontiguous=True)
    I = make_tensor((1, 3, 1,), device, dtype, requires_grad=requires_grad)

    inputs = []

    # Vector operations
    inputs.append(SampleInput([x], args=('i->',)))                      # sum
    inputs.append(SampleInput([x, y], args=('i,j->ij',)))               # outer

    # Matrix operations
    inputs.append(SampleInput([A], args=("ij->i",)))                    # col sum
    inputs.append(SampleInput([A, B], args=("ij,kj->ik",)))             # matmul
    inputs.append(SampleInput([A, E], args=("ij,Ab->ijAb",)))           # matrix outer product

    # Tensor operations
    inputs.append(SampleInput([C, D], args=("aij,ajk->aik",)))          # batch matmul
    inputs.append(SampleInput([D, E], args=("aij,jk->aik",)))           # tensor matrix contraction
    inputs.append(SampleInput([C, B], args=("ijk,ik->j",)))             # non contiguous

    # Test diagonals
    inputs.append(SampleInput([I], args=('iji->j',)))                   # non-contiguous trace

    # Test ellipsis
    inputs.append(SampleInput([H], args=("i...->...",)))
    inputs.append(SampleInput([C, x], args=('...ik, ...j -> ij',)))

    return inputs


def sample_inputs_linalg_qr(op_info, device, dtype, requires_grad=False, **kwargs):
    """
    This function generates input for torch.linalg.qr
    The input is generated as the itertools.product of 'batches' and 'ns'.
    """
    batches = [(), (0,), (2, ), (1, 1)]
    ns = [5, 2, 0]
    out = []
    for batch, (m, n) in product(batches, product(ns, ns)):
        a = torch.randn(*batch, m, n, dtype=dtype, device=device, requires_grad=requires_grad)
        out.append(SampleInput(a))
    return out

def sample_inputs_geqrf(op_info, device, dtype, requires_grad=False):
    batches = [(), (0, ), (2, ), (1, 1)]
    ns = [5, 2, 0]
    samples = []
    for batch, (m, n) in product(batches, product(ns, ns)):
        # TODO: CUDA path doesn't work with batched or empty inputs
        if torch.device(device).type == 'cuda' and (batch != () or m == 0 or n == 0):
            continue
        a = make_tensor((*batch, m, n), device, dtype, low=None, high=None, requires_grad=requires_grad)
        samples.append(SampleInput(a))
    return samples

def sample_inputs_flip(op_info, device, dtype, requires_grad):
    make_arg = partial(make_tensor, dtype=dtype, device=device, requires_grad=requires_grad)
    sizes = ((S, M, S), (S, 0, M))
    all_dims = ((0, 1, 2), (0,), (0, 2), (-1,), ())

    def gen_samples():
        for size, dims in product(sizes, all_dims):
            yield SampleInput(make_arg(size), kwargs={"dims": dims})

    return list(gen_samples())

def sample_inputs_fliplr_flipud(op_info, device, dtype, requires_grad, **kwargs):
    tensors = (
        make_tensor((S, M, S), device, dtype, low=None, high=None, requires_grad=requires_grad),
        make_tensor((S, 0, M), device, dtype, low=None, high=None, requires_grad=requires_grad)
    )
    return [SampleInput(tensor) for tensor in tensors]

def sample_inputs_fmod_remainder(op_info, device, dtype, requires_grad, *, autodiffed=False, **kwargs):
    make_arg = partial(make_tensor, dtype=dtype, device=device, requires_grad=requires_grad)

    if autodiffed:
        samples = (
            ((S, S, S), 1.5, False),
            ((), 1.5, False),
        )
    else:
        cases = (
            ((S, S, S), (), False),
            ((S, S, S), (S, S, S), False),
            ((S, S, S), (S,), False),
        )

        # Sample inputs with scalars as torch tensors
        cases_with_tensor_scalar = (
            ((), torch.tensor(1, dtype=dtype, device=device, requires_grad=False), False),
        )

        # Sample inputs with broadcasting
        cases_with_broadcasting = (
            ((S,), (S, S, S), True),
            ((S, 1, S), (S, S, S), True),
            ((), (S, S, S), True),
        )

        samples = cases + cases_with_tensor_scalar + cases_with_broadcasting  # type: ignore[assignment]

    def generator():
        for shape, arg_other, broadcasts_input in samples:
            if isinstance(arg_other, tuple):
                arg = make_arg(arg_other, requires_grad=False, exclude_zero=True)
            else:
                # shape_other is scalar or torch.tensor
                arg = arg_other
            yield(SampleInput(make_arg(shape), args=(arg,), broadcasts_input=broadcasts_input))

    return list(generator())

# TODO: clamp shares tensors among its sample inputs --- we should prohibit this!
def sample_inputs_clamp(op_info, device, dtype, requires_grad, **kwargs):
    x = make_tensor((S, M, S), device, dtype, low=None, high=None, requires_grad=requires_grad)
    lb = make_tensor((S, M, S), device, dtype, low=None, high=None, requires_grad=requires_grad)
    ub = make_tensor((S, M, S), device, dtype, low=None, high=None, requires_grad=requires_grad)

    def detach(tensor):
        return tensor.clone().detach_().requires_grad_(requires_grad)

    return [
        SampleInput(detach(x), args=(lb, ub)),
        SampleInput(detach(x), args=(detach(lb[0]), detach(ub[0]))),
        SampleInput(detach(x), args=(detach(lb[:, :1]),)),
    ]

def sample_inputs_clamp_scalar(op_info, device, dtype, requires_grad):
    tensors = (
        make_tensor((2, 3, 2), device, dtype, low=None, high=None, requires_grad=requires_grad),
        make_tensor((2, 0, 3), device, dtype, low=None, high=None, requires_grad=requires_grad),
    )
    if dtype is torch.uint8:
        min_max_vals = ((2, 5), (3, 7))
    else:
        min_max_vals = ((0, 1), (-1, 1))
    output = [SampleInput(tensor, args=vals) for tensor, vals in product(tensors, min_max_vals)]
    output += [SampleInput(tensors[0], args=(0.5, None)), SampleInput(tensors[0], args=(None, 0.5))]
    empty_tensor = make_tensor((), device=device, dtype=dtype, low=None, high=None, requires_grad=requires_grad)
    output += [SampleInput(empty_tensor, args=(0.0, 1.0)), ]
    return output

def sample_kwargs_clamp_scalar(device, dtype, input):
    if dtype is torch.uint8:
        min_val, max_val = (random.randint(1, 3), random.randint(4, 8))
    elif dtype.is_floating_point:
        min_val, max_val = (random.uniform(-8, 0), random.uniform(1, 8))  # type: ignore[assignment]
    else:
        min_val, max_val = (random.randint(-8, 0), random.randint(1, 8))
    return {'min': min_val, 'max': max_val}, {'a_min': min_val, 'a_max': max_val}

def sample_inputs_cross(op_info, device, dtype, requires_grad, **kwargs):
    sample0 = SampleInput(make_tensor((S, 3), device=device, dtype=dtype, requires_grad=requires_grad),
                          args=(make_tensor((S, 3), device=device, dtype=dtype, requires_grad=requires_grad),))
    sample1 = SampleInput(make_tensor((S, 3, S), device=device, dtype=dtype, requires_grad=requires_grad),
                          args=(make_tensor((S, 3, S), device=device, dtype=dtype, requires_grad=requires_grad),),
                          kwargs={'dim': 1})

    return (sample0, sample1)

def sample_inputs_cumprod(op_info, device, dtype, requires_grad, **kwargs):
    def make_arg(shape):
        # shrink values to be in the interval [-1, +1] for better precision in gradgradcheck
        return make_tensor(shape, device, dtype, low=-1, high=+1, requires_grad=requires_grad)

    def prod_zeros(dim_select):
        assert len(dim_select) == 2
        result = make_arg(3 * (S,))
        with torch.no_grad():
            result.narrow(dim_select[0], 0, 1).narrow(dim_select[1], 1, 1).zero_()
            result.narrow(dim_select[0], 2, 1).narrow(dim_select[1], 3, 1).zero_()
            result.narrow(dim_select[0], 4, 1).narrow(dim_select[1], 3, 1).zero_()
        return result

    # will not be needed once OpInfo tests suport Iterables
    def sample_generator():
        for dim in range(3):
            yield SampleInput(make_arg((S, S, S)), args=(dim,))
        # Scalar tensors and empty tensor
        for size in [(), (1,), (0,)]:
            yield SampleInput(make_arg(size), args=(0,))

        yield SampleInput(prod_zeros([0, 1]), args=(1,))
        yield SampleInput(prod_zeros([0, 2]), args=(1,))
        yield SampleInput(prod_zeros([1, 2]), args=(1,))

        # test dtype kwarg
        yield SampleInput(prod_zeros([1, 2]), args=(1,), kwargs={'dtype': dtype})

    return list(sample_generator())

def sample_inputs_view_as_complex(op_info, device, dtype, requires_grad, **kwargs):
    return [SampleInput(make_tensor((S, 2), device, dtype, requires_grad=requires_grad),)]

def sample_inputs_view_as_real(op_info, device, dtype, requires_grad, **kwargs):
    tensors = (
        make_tensor((S, S), device, dtype, requires_grad=requires_grad),
        make_tensor((), device, dtype, requires_grad=requires_grad)
    )
    return [SampleInput(tensor) for tensor in tensors]

def sample_inputs_copysign(op_info, device, dtype, requires_grad, **kwargs):
    def _make_tensor(*shape, low=None, high=None):
        return make_tensor(shape, device, dtype, low=low, high=high, requires_grad=requires_grad)

    cases = [
        # no broadcast
        ((S, S, S), (S, S, S), False),
        # broadcast rhs
        ((S, S, S), (S, S), False),

        # scalar
        ((S, S), 3.14, False),
        # scalar positive zero
        ((S, S), 0.0, False),
        # scalar negative zero
        ((S, S), -0.0, False),
    ]

    # broadcast lhs
    cases.append(((S, S), (S, S, S), True))
    # broadcast all
    cases.append(((S, 1, S), (M, S), True))

    def generator():
        for input_shape, arg_val, broadcasts_input in cases:
            if isinstance(arg_val, tuple):
                arg = _make_tensor(*arg_val)
            else:
                # arg_val is scalar
                arg = arg_val

            yield SampleInput(_make_tensor(*input_shape), args=(arg, ), broadcasts_input=broadcasts_input)

    return list(generator())

def sample_inputs_prod(op_info, device, dtype, requires_grad):
    def make_arg(shape):
        # shrink values to be in the interval [-1, +1] for better precision in gradgradcheck
        return make_tensor(shape, device, dtype, low=-1, high=+1, requires_grad=requires_grad)

    def prod_single_zero():
        result = make_arg(2 * (S,))
        with torch.no_grad():
            result[0, 1] = 0
        return result

    # will not be needed once OpInfo tests support Iterables
    def sample_generator():
        for sample in sample_inputs_cumprod(op_info, device, dtype, requires_grad):
            yield SampleInput(sample.input)  # only Tensor, ignore other inputs
            yield sample
            sample.kwargs['keepdim'] = True
            yield sample
        yield SampleInput(prod_single_zero())
        yield SampleInput(make_arg((3, 3, 3)), args=(1,))
        yield SampleInput(make_arg((3, 3, 3)), args=(1,), kwargs={'keepdim': True})

        # test zero scalar tensor
        zero = make_arg(())
        with torch.no_grad():
            zero.zero_()
        yield SampleInput(zero)
        yield SampleInput(zero, args=(0,))
        yield SampleInput(zero, args=(0,), kwargs={'keepdim': True})

    return list(sample_generator())

def sample_inputs_nextafter(op_info, device, dtype, requires_grad, **kwargs):
    make_arg = partial(make_tensor, dtype=dtype, device=device, requires_grad=requires_grad)

    cases = (
        ((S, S), (S, S), False),
        ((S, S), (S,), False),
        ((S, ), (S, S), True)
    )

    def generator():
        for shape, other_shape, broadcasts_input in cases:
            yield SampleInput(make_arg(shape), args=(make_arg(other_shape),), broadcasts_input=broadcasts_input)

    return list(generator())


def sample_inputs_diag(op_info, device, dtype, requires_grad, **kwargs):
    vec_sample = SampleInput(make_tensor((M, ), device, dtype, low=None, high=None, requires_grad=requires_grad))

    tensors = (
        make_tensor((M, M), device, dtype, low=None, high=None, requires_grad=requires_grad),
        make_tensor((3, 5), device, dtype, low=None, high=None, requires_grad=requires_grad),
        make_tensor((5, 3), device, dtype, low=None, high=None, requires_grad=requires_grad),
    )

    args = ((), (2,), (-2,), (1,), (2,))

    samples = []
    for tensor, arg in product(tensors, args):
        samples.append(SampleInput(tensor, args=arg))

    return samples + [vec_sample]

def sample_inputs_diagonal_diag_embed(op_info, device, dtype, requires_grad, **kwargs):
    make_arg = partial(make_tensor, dtype=dtype, device=device, requires_grad=requires_grad)

    # Shapes for 2D Tensors
    shapes_2d = ((M, M), (3, 5), (5, 3))

    # Shapes for 3D Tensors
    shapes_3d = ((M, M, M),)

    args_2d = ((), (2,), (-2,), (1,))
    args_3d = ((1, 1, 2), (2, 0, 1), (-2, 0, 1))

    def generator():
        for shape, arg in chain(product(shapes_2d, args_2d), product(shapes_3d, args_3d)):
            yield SampleInput(make_arg(shape), args=arg)

    return list(generator())


def sample_inputs_to_sparse(op_info, device, dtype, requires_grad, **kwargs):
    make_arg = partial(make_tensor, device=device, dtype=dtype, requires_grad=requires_grad)

    return (SampleInput(make_arg((S, S)), args=(), output_process_fn_grad=lambda x: x.to_dense()),
            SampleInput(make_arg((S, S)), args=(1,), output_process_fn_grad=lambda x: x.to_dense()),)


# Used for both log_softmax and softmax
def sample_inputs_softmax_variant(op_info, device, dtype, requires_grad, with_dtype=False, **kwargs):
    make_arg = partial(make_tensor, device=device, dtype=dtype, requires_grad=requires_grad)

    cases = [
        ((S, ), (0, )),
        ((S, S), (0, )),
        ((S, S), (1, )),
        ((S, S), (-1, )),
        ((S, M, S), (2, )),
    ]

    # PyTorch on XLA throws an error when passed with dim argument for 0d tensor.
    # See https://github.com/pytorch/xla/issues/3061 for more details.
    if torch.device(device).type != 'xla':
        cases.append(((), (0, )))

    return [
        SampleInput(make_arg(shape), args=dim, kwargs=dict(dtype=torch.float64) if with_dtype else None)
        for shape, dim in cases
    ]


def sample_inputs_logit(op_info, device, dtype, requires_grad, **kwargs):
    low, high = op_info.domain

    # Note: Operator is very sensitive at points near the
    # start and end of domain and leads to NaN for float16
    # if domain_eps is 1e-5.
    domain_eps = op_info._domain_eps if dtype != torch.float16 else 3e-2

    low = low + domain_eps
    high = high - domain_eps

    samples = (
        SampleInput(make_tensor((S, S, S), device, dtype, low=low, high=high, requires_grad=requires_grad)),
        SampleInput(make_tensor((S, S, S), device, dtype, low=low,
                                high=high, requires_grad=requires_grad), args=(0.2,)),
        SampleInput(make_tensor((), device, dtype, low=low, high=high, requires_grad=requires_grad)),
        SampleInput(make_tensor((), device, dtype, low=low,
                                high=high, requires_grad=requires_grad), args=(0.2,)),
    )

    return samples

<<<<<<< HEAD
def sample_inputs_floor_divide(op_info, device, dtype, requires_grad, **kwargs):
    lhs = make_tensor((S, S, S), device, dtype, low=None, high=None, requires_grad=requires_grad)
    rhs = make_tensor((S, S, S), device, dtype, low=None, high=None, requires_grad=requires_grad)
    # Avoid integer divide by 0
    if not (dtype.is_floating_point or dtype.is_complex):
        rhs[rhs == 0] = 1

    samples = [
        SampleInput(lhs, args=(rhs,)),
        SampleInput(lhs, args=(rhs[0],)),
        SampleInput(lhs, args=(3.14,)),
    ]

    # Negative division results throw while rounding mode is being updated
    for sample in samples:
        a, b = sample.input, sample.args[0]
        assert isinstance(a, torch.Tensor)
        mask = torch.div(a, b, rounding_mode='floor') < 0
        sample.input = (torch.where(mask, -a, a)
                        .detach().requires_grad_(requires_grad))

    return samples

=======
>>>>>>> ddb0c824
def sample_inputs_isin(op_info, device, dtype, requires_grad):
    element = make_tensor((L,), device, dtype, low=None, high=None, requires_grad=requires_grad)
    indices = torch.randint(0, L, size=[S])
    test_elements = element[indices].clone()
    return [
        SampleInput(element, args=(test_elements,))
    ]

def sample_inputs_masked_scatter(op_info, device, dtype, requires_grad, **kwargs):
    make_arg = partial(make_tensor, device=device, dtype=dtype, requires_grad=requires_grad)

    def samples_generator():
        yield SampleInput(make_arg((S, S)), args=(torch.randn(S, S, device=device) > 0, make_arg((S, S))))
        yield SampleInput(make_arg((S, S)), args=(torch.randn((S,), device=device) > 0, make_arg((S, S))))
        yield SampleInput(make_arg((S, S)), args=(bernoulli_scalar().to(device), make_arg((S, S))))
        yield SampleInput(make_arg((S,)),
                          args=(torch.randn(S, S, device=device) > 0, make_arg((S, S))),
                          broadcasts_input=True)

    samples = tuple(samples_generator())
    return samples


def sample_inputs_masked_fill(op_info, device, dtype, requires_grad, **kwargs):
    make_arg = partial(make_tensor, device=device, dtype=dtype, requires_grad=requires_grad)

    def sample_generator():
        yield SampleInput(make_arg((S, S)), args=(torch.randn(S, S, device=device) > 0, 10))
        yield SampleInput(make_arg((S, S)), args=(torch.randn(S, S, device=device) > 0, make_arg(())))
        yield SampleInput(make_arg((S, S)), args=(torch.randn(S, device=device) > 0, 10))
        yield SampleInput(make_arg(()), args=(torch.randn((), device=device) > 0, 10))
        yield SampleInput(make_arg(()), args=(torch.randn((), device=device) > 0, make_arg(())))
        yield SampleInput(make_arg((S, S)), args=(torch.randn((), device=device) > 0, 10))

        yield SampleInput(make_arg((S,)),
                          args=(torch.randn(S, S, device=device) > 0, make_arg(())),
                          broadcasts_input=True)
        yield SampleInput(make_arg((S,)),
                          args=(torch.randn(S, S, device=device) > 0, 10),
                          broadcasts_input=True)

    samples = tuple(sample_generator())
    return samples

def sample_inputs_masked_select(op_info, device, dtype, requires_grad, **kwargs):
    samples = (
        SampleInput(make_tensor((M, M), device, dtype, low=None, high=None, requires_grad=requires_grad),
                    args=(torch.randn(M, M, device=device) > 0,)),

        SampleInput(make_tensor((M, M), device, dtype, low=None, high=None, requires_grad=requires_grad),
                    args=(torch.randn((M,), device=device) > 0,)),

        SampleInput(make_tensor((M,), device, dtype, low=None, high=None, requires_grad=requires_grad),
                    args=(torch.randn((M, M), device=device) > 0,)),

        SampleInput(make_tensor((M, 1, M), device, dtype, low=None, high=None, requires_grad=requires_grad),
                    args=(torch.randn((M, M), device=device) > 0,)),

        SampleInput(make_tensor((), device, dtype, low=None, high=None, requires_grad=requires_grad),
                    args=(torch.tensor(1, device=device, dtype=torch.bool),)),

        SampleInput(make_tensor((M, M), device, dtype, low=None, high=None, requires_grad=requires_grad),
                    args=(torch.tensor(1, device=device, dtype=torch.bool),)),

        SampleInput(make_tensor((), device, dtype, low=None, high=None, requires_grad=requires_grad),
                    args=(torch.randn((M, M), device=device) > 0,)),
    )

    return samples

def sample_inputs_matrix_exp(op_info, device, dtype, requires_grad, **kwargs):
    samples = (
        SampleInput(make_tensor((S, S), device, dtype, requires_grad=requires_grad)),
        SampleInput(make_tensor((S, S, S), device, dtype, requires_grad=requires_grad)),
    )

    return samples

def sample_inputs_matmul(op_info, device, dtype, requires_grad):
    test_cases = (((L,), (L,)),
                  ((S, M), (M,)),
                  ((M,), (M, S)),
                  ((S, M), (M, S)),
                  ((S, 0), (0, M)),
                  ((S, S, M), (M,)),
                  ((S, S, M), (M, S)),
                  ((S, S, 0), (0, S)),
                  ((M,), (S, M, S)),
                  ((S, M), (S, M, S)),
                  ((0, 0), (S, 0, 0)),
                  ((S, S, M, M), (S, S, M, S)),
                  ((S, S, M, M), (M,)),
                  ((M,), (S, S, M, S)))
    sample_inputs = []
    for lhs_shape, rhs_shape in test_cases:
        lhs = make_tensor(lhs_shape, device, dtype, low=None, high=None, requires_grad=requires_grad)
        rhs = make_tensor(rhs_shape, device, dtype, low=None, high=None, requires_grad=requires_grad)
        if op_info.name == 'matmul':
            sample_inputs.append(SampleInput(lhs, args=(rhs,)))
        elif op_info.name == '__rmatmul__':
            sample_inputs.append(SampleInput(rhs, args=(lhs,)))
        else:
            raise RuntimeError("`op_info.name` must be 'matmul' or '__rmatmul__'")
    return tuple(sample_inputs)


def sample_inputs_meshgrid(op_info: OpInfo, device: torch.device, dtype: torch.dtype,
                           requires_grad: bool,
                           *, variant: str) -> List[SampleInput]:
    if variant == 'variadic':
        def make_inputs(
                tensors: List[torch.Tensor]) -> Tuple[Union[torch.Tensor,
                                                            List[torch.Tensor]],
                                                      Tuple[torch.Tensor, ...]]:
            return tensors[0], tuple(tensors[1:])
    elif variant == 'list':
        def make_inputs(
                tensors: List[torch.Tensor]) -> Tuple[Union[torch.Tensor,
                                                            List[torch.Tensor]],
                                                      Tuple[torch.Tensor, ...]]:
            return tensors, ()
    else:
        raise ValueError(
            'Unsupported variant, must be one of {"variadic", "list"}. '
            f'Got "{variant}".')

    SCALAR = torch.Size([])
    VECTOR = torch.Size([3])
    test_cases: List[List[torch.Size]] = [
        [SCALAR],
        [VECTOR],
        [VECTOR, SCALAR],
        [VECTOR, SCALAR, VECTOR],
        [VECTOR, SCALAR, VECTOR, SCALAR],
    ]

    sample_inputs = []
    for shapes, indexing in itertools.product(test_cases, {'xy', 'ij'}):
        input, args = make_inputs(
            [make_tensor(shape, device, dtype, requires_grad=requires_grad)
             for shape in shapes])
        sample_inputs.append(SampleInput(input=input, args=args,
                                         kwargs=dict(indexing=indexing)))
    return sample_inputs


def sample_inputs_polar(op_info, device, dtype, requires_grad, **kwargs):
    def _make_tensor_helper(shape, low=None, high=None):
        return make_tensor(shape, device, dtype, low=low, high=high, requires_grad=requires_grad)

    samples = (
        SampleInput(_make_tensor_helper((S, S), low=0), args=(_make_tensor_helper((S, S)),)),
        SampleInput(_make_tensor_helper((), low=0), args=(_make_tensor_helper(()),)),
    )

    return samples

def sample_inputs_complex(op_info, device, dtype, requires_grad, **kwargs):
    def _make_tensor_helper(shape):
        return make_tensor(shape, device, dtype, requires_grad=requires_grad)

    samples = (
        SampleInput(_make_tensor_helper((S, S)), args=(_make_tensor_helper((S, S)),)),
        SampleInput(_make_tensor_helper(()), args=(_make_tensor_helper(()),)),
    )

    return samples


def sample_inputs_polygamma(op_info, device, dtype, requires_grad, **kwargs):
    make_arg = partial(make_tensor, device=device, dtype=dtype, requires_grad=requires_grad)
    tensor_shapes = ((S, S), ())
    ns = (1, 2, 3, 4, 5)

    def generator():
        for shape, n in product(tensor_shapes, ns):
            yield SampleInput(make_arg(shape), args=(n,))

    return list(generator())


def sample_inputs_mvlgamma(op_info, device, dtype, requires_grad, **kwargs):
    make_arg = partial(make_tensor, device=device, dtype=dtype, requires_grad=requires_grad)
    tensor_shapes = ((S, S), ())
    ns = (1, 2, 3, 4, 5)

    # Since the accepted lower bound for input
    # to mvlgamma depends on `p` argument,
    # the following function computes the lower bound
    # which we pass to `make_tensor`.
    def compute_min_val(p):
        return (p - 1.) / 2

    def generator():
        for shape, n in product(tensor_shapes, ns):
            min_val = compute_min_val(n)
            if not dtype.is_floating_point:
                # Round-up minimum value for integral dtypes
                min_val += 1
            yield SampleInput(make_arg(shape, low=min_val), args=(n,))

    return list(generator())


# Since `mvlgamma` has multiple entries,
# there are multiple common skips for the additional
# entries. Following function is a helper to that end.
def skips_mvlgamma(skip_redundant=False):
    skips = (
        # outside domain values are hard error for mvlgamma op.
        DecorateInfo(unittest.skip("Skipped!"), 'TestUnaryUfuncs', 'test_float_domains'),
    )
    if skip_redundant:
        # Redundant tests
        skips = skips + (  # type: ignore[assignment]
            DecorateInfo(unittest.skip("Skipped!"), 'TestGradients'),
            DecorateInfo(unittest.skip("Skipped!"), 'TestJit'),
            DecorateInfo(unittest.skip("Skipped!"), 'TestCommon'),
        )
    return skips


# To test reference numerics against multiple values of argument `p`,
# we make multiple OpInfo entries with each entry corresponding to different value of p.
# We run the op tests from test_ops.py only for `p=1` to avoid redundancy in testing.
# Class `MvlGammaInfo` already contains the basic information related to the operator,
# it only takes arguments like `domain`, `skips` and `sample_kwargs`, which
# differ between the entries.
class MvlGammaInfo(UnaryUfuncInfo):
    def __init__(self, variant_test_name, domain, skips, sample_kwargs):
        super(MvlGammaInfo, self).__init__(
            'mvlgamma',
            ref=reference_mvlgamma if TEST_SCIPY else _NOTHING,
            aliases=('special.multigammaln',),
            variant_test_name=variant_test_name,
            domain=domain,
            decorators=(precisionOverride({torch.float16: 5e-2}),),
            dtypes=all_types(),
            dtypesIfCPU=all_types_and(torch.bfloat16),
            dtypesIfCUDA=all_types_and(torch.half),
            sample_inputs_func=sample_inputs_mvlgamma,
            safe_casts_outputs=True,
            supports_forward_ad=True,
            skips=skips,
            sample_kwargs=sample_kwargs)


def sample_inputs_entr(op_info, device, dtype, requires_grad, **kwargs):
    low, _ = op_info.domain

    if requires_grad:
        low = 0 + op_info._domain_eps

    return (SampleInput(make_tensor((L,), device, dtype,
                                    low=low,
                                    requires_grad=requires_grad)),
            SampleInput(make_tensor((), device, dtype,
                                    low=low,
                                    requires_grad=requires_grad)))


def sample_inputs_zeta(op_info, device, dtype, requires_grad, **kwargs):
    make_arg = partial(make_tensor, device=device, dtype=dtype, requires_grad=requires_grad)
    samples = (SampleInput(make_arg((S,), low=1, requires_grad=requires_grad),
                           args=(make_arg((S,), low=2, requires_grad=False),)),
               SampleInput(make_arg((S,), low=1, requires_grad=requires_grad),
                           args=(3.,)),
               )

    return samples


# TODO: Consolidate `i0e` with sample_inputs_unary when `make_tensor`,
#       supports `exclude` argument.
#       For more context: https://github.com/pytorch/pytorch/pull/56352#discussion_r633277617
def sample_inputs_i0_i1(op_info, device, dtype, requires_grad, **kwargs):

    samples = (SampleInput(make_tensor((S,), device, dtype,
                                       requires_grad=requires_grad)),
               SampleInput(make_tensor((), device, dtype,
                                       requires_grad=requires_grad)))

    if requires_grad and op_info.op == torch.special.i0e:
        # NOTE: `i0e`'s first-order gradient is not continous
        # at `0`, hence we don't test `i0e` with any input being `0`.
        # TODO: Remove this when `make_tensor` supports excluding `0`.
        with torch.no_grad():
            for sample in samples:
                t = sample.input
                t[t == 0] = torch.finfo(dtype).eps  # type: ignore[index]
    elif requires_grad and op_info.op != torch.special.i0e:
        # Special Case for gradient
        # Sample with `0` in the input
        t = make_tensor((S,), device, dtype,
                        requires_grad=requires_grad)

        with torch.no_grad():
            t[0] = 0

        samples += (SampleInput(t),)  # type: ignore[assignment]

    return samples


def sample_inputs_rsub(op_info, device, dtype, requires_grad, variant='tensor', **kwargs):
    def _make_tensor_helper(shape, low=None, high=None):
        return make_tensor(shape, device, dtype, low=low, high=high, requires_grad=requires_grad)

    def _samples_with_alpha_helper(args, alphas, filter_fn=lambda arg_alpha: True):
        filtered_product = filter(filter_fn, product(args, alphas))  # type: ignore[var-annotated]
        return (SampleInput(input, args=(arg,), kwargs=dict(alpha=alpha))
                for (input, arg), alpha in filtered_product)

    int_alpha, float_alpha, complex_alpha = 2, 0.1, 1 + 0.6j

    if variant == 'tensor':
        samples = (
            SampleInput(_make_tensor_helper((S, S)), args=(_make_tensor_helper((S, S)),)),
            SampleInput(_make_tensor_helper((S, S)), args=(_make_tensor_helper((S,)),)),
            SampleInput(_make_tensor_helper((S,)), args=(_make_tensor_helper((S, S)),)),
            SampleInput(_make_tensor_helper(()), args=(_make_tensor_helper(()),)),
            SampleInput(_make_tensor_helper(()), args=(_make_tensor_helper((S,)),)),
            SampleInput(_make_tensor_helper((S,)), args=(_make_tensor_helper(()),)),
        )

        if dtype.is_complex:
            alphas = [int_alpha, float_alpha, complex_alpha]
        elif dtype.is_floating_point:
            alphas = [int_alpha, float_alpha]
        else:
            alphas = [int_alpha]

        args = ((_make_tensor_helper((S, S)), _make_tensor_helper((S, S))),
                (_make_tensor_helper((S, S)), _make_tensor_helper((S,))),
                (_make_tensor_helper(()), _make_tensor_helper(())))
        samples += tuple(_samples_with_alpha_helper(args, alphas))  # type: ignore[assignment]
    elif variant == 'scalar':
        # Scalar Other
        samples = (SampleInput(_make_tensor_helper((S, S)), args=(0.5,)),
                   SampleInput(_make_tensor_helper(()), args=(0.5,)),
                   SampleInput(_make_tensor_helper((S, S)), args=(1.5j,)),
                   SampleInput(_make_tensor_helper(()), args=(1.5j,)),
                   SampleInput(_make_tensor_helper((S, S)), args=(0.4 + 1.2j,)),
                   SampleInput(_make_tensor_helper(()), args=(1.2 + 1.76j,)))

        scalar_args = [(_make_tensor_helper((S, S)), 0.5), (_make_tensor_helper(()), 0.5),
                       (_make_tensor_helper((S, S)), 2.7j), (_make_tensor_helper(()), 2.7j),
                       (_make_tensor_helper((S, S)), 1 - 2.7j), (_make_tensor_helper(()), 1 + 2.7j)]

        alphas = [int_alpha, float_alpha, complex_alpha]

        def filter_fn(arg_alpha):
            arg, alpha = arg_alpha
            if isinstance(alpha, complex):
                if dtype.is_complex or isinstance(arg[1], complex):
                    return True
                else:
                    # complex alpha is valid only if either `self` or `other` is complex
                    return False

            # Non-Complex Alpha
            return True

        # Samples with alpha (scalar version) covers the following cases
        # self    | other   | alpha
        # -----------------------------------------
        # real    | real    | real (int and float)
        # real    | complex | real and complex
        # complex | real    | real and complex
        # complex | complex | real and complex
        #
        # It does not cover
        # real    | real    | complex
        # x = torch.randn(2, requires_grad=True, dtype=torch.float64)
        # torch.rsub(x, 1, alpha=1. + 1.6j)
        # RuntimeError: value cannot be converted to type double without overflow: (-1,-1.6)

        samples += tuple(_samples_with_alpha_helper(scalar_args, alphas, filter_fn=filter_fn))  # type: ignore[assignment]
    else:
        raise Exception("Invalid variant!")

    return samples

def sample_inputs_cumulative_ops(op_info, device, dtype, requires_grad, supports_dtype_kwargs=True, **kwargs):
    def _make_tensor_helper(shape, low=None, high=None):
        return make_tensor(shape, device, dtype, low=low, high=high, requires_grad=requires_grad)

    samples = [
        SampleInput(_make_tensor_helper((S, S, S)), args=(0,)),
        SampleInput(_make_tensor_helper((S, S, S)), args=(1,)),
        SampleInput(_make_tensor_helper(()), args=(0,)),
    ]

    if supports_dtype_kwargs:
        # NOTE: if `dtype` is not same as input, then inplace variants fail with
        # `provided dtype must match the dtype of self tensor in cumsum`
        samples.append(SampleInput(_make_tensor_helper((S, S, S)), args=(1,), kwargs={'dtype': dtype}))

    return samples


def sample_inputs_unfold(op_info, device, dtype, requires_grad, **kwargs):
    test_cases = (
        ((), (0, 1, 1)),
        ((S, S, S, S), (0, 3, 1)),
        ((S, S, S, S), (1, 3, 1)),
        ((S, S, S, S), (2, 3, 1)),
        ((S, S, S, S), (3, 3, 1)),
        ((S, S, S, S), (0, 3, 2)),
        ((S, S, S, S), (1, 3, 2)),
        ((S, S, S, S), (2, 3, 2)),
        ((S, S, S, S), (3, 3, 2)),
        ((S, S, S, S), (0, 4, 1)),
        ((S, S, S, S), (1, 4, 1)),
        ((S, S, S, S), (2, 4, 1)),
        ((S, S, S, S), (3, 4, 1)),
        ((M,), (0, 3, 1)),
        ((M,), (0, 3, 2)),
        ((M,), (0, 3, 3)),
        ((1000,), (0, 3, 11)),
        ((1000,), (0, 2, 27)),
        ((10, 10), (0, 1, 2)),
        ((10, 10), (1, 2, 3)),
        ((10, 10), (1, 2, 2)),
        ((S, S, S), (2, 3, 2)),
    )

    sample_inputs = []
    for shape, arguments in test_cases:
        sample_inputs += [SampleInput(make_tensor(shape, device, dtype,
                                      low=None, high=None,
                                      requires_grad=requires_grad),
                                      args=arguments)]
    return sample_inputs


def sample_inputs_atan2(op_info, device, dtype, requires_grad, **kwargs):
    make_arg = partial(make_tensor, device=device, dtype=dtype, requires_grad=requires_grad)
    cases = (
        ((S, S, S), (S, S, S), False),
        ((), (), False),
        ((S, S, S), (S,), False),
        ((S,), (S, S, S), True),
        ((S, 1, S), (S, S), True),
    )

    def generator():
        for x_shape, y_shape, broadcasts_input in cases:
            yield SampleInput(make_arg(x_shape), args=(make_arg(y_shape),),
                              broadcasts_input=broadcasts_input)

    return list(generator())


def sample_inputs_split(op_info, device, dtype, requires_grad, *, list_args=False, **kwargs):
    make_arg = partial(make_tensor, device=device, dtype=dtype, requires_grad=requires_grad)

    if list_args:
        cases = (
            ((S, S, S), ([int(S / 3), S - int(S / 3) * 2, int(S / 3)],)),
            ((S, S, S), ([int(S / 2), S - int(S / 2) * 2, int(S / 2)], 2),),
            ((S, S, S), ([int(S / 2), S - int(S / 2) * 2, int(S / 2)], -2),)
        )
    else:
        cases = (  # type: ignore[assignment]
            ((S, S, S), (2,)),
            ((S, S, S), (S, 1)),
        )

    def generator():
        for shape, args in cases:
            yield SampleInput(make_arg(shape), args=args)

    return list(generator())


def sample_inputs_split_with_sizes(op_info, device, dtype, requires_grad, **kwargs):
    make_arg = partial(make_tensor, device=device, dtype=dtype, requires_grad=requires_grad)

    cases = (((S, S, S), ([int(S / 3), S - int(S / 3) * 2, int(S / 3)],)),
             ((S, S, S), ([int(S / 3), S - int(S / 3), 0],)),
             ((S, S, S), ([int(S / 3), S - int(S / 3) * 2, int(S / 3)], 2)),
             ((S, S, S), ([int(S / 3), S - int(S / 3) * 2, int(S / 3)], -2)),
             )

    def generator():
        for shape, args in cases:
            yield SampleInput(make_arg(shape), args=args)

    return list(generator())


def sample_inputs_msort(op_info, device, dtype, requires_grad):
    def apply_grad(t):
        if dtype in floating_types_and(torch.float16, torch.bfloat16):
            t.requires_grad_(requires_grad)

    def large_1d_unique(dtype, device):
        res = torch.randperm(L * L * L, dtype=torch.int64, device=device)
        res = res.to(dtype)
        apply_grad(res)
        return res

    samples = []
    # Test case for large tensor.
    largesample = SampleInput(large_1d_unique(dtype, device))

    sample = SampleInput(make_tensor((S, M, S), device, dtype,
                                     low=None, high=None,
                                     requires_grad=requires_grad))

    return [largesample, sample]

def sample_inputs_lerp(op_info, device, dtype, requires_grad, **kwargs):
    make_arg = partial(make_tensor, dtype=dtype, device=device, requires_grad=requires_grad)

    samples = (
        # no broadcast
        SampleInput(make_arg((S, S)), args=(make_arg((S, S)), 0.4)),
        # broadcast rhs
        SampleInput(make_arg((S, S)), args=(make_arg((S,)), 0.4)),
        # scalar tensor
        SampleInput(make_arg(()), args=(make_arg(()), 0.4)),
        # broadcast rhs scalar-tensor
        SampleInput(make_arg((S, S)), args=(make_arg(()), 0.4)),
        # broadcast rhs with weight tensor
        SampleInput(make_arg((S, S)), args=(make_arg((S,)), make_arg((S, S)))),
        # broadcast rhs and weight tensor
        SampleInput(make_arg((S, S)), args=(make_arg((S, 1)), make_arg((S,)))),
        # broadcast_lhs
        SampleInput(make_arg((S,)), args=(make_arg((S, S)), 0.4), broadcasts_input=True),
        # scalar broadcast_lhs
        SampleInput(make_arg(()), args=(make_arg((S, S)), 0.4), broadcasts_input=True),
        # broadcast all
        SampleInput(make_arg((S, 1)), args=(make_arg((S, S)), 0.4), broadcasts_input=True),
        # tensor broadcast all
        SampleInput(make_arg((S, 1)), args=(make_arg((S, S)), make_arg((S, 1))),
                    broadcasts_input=True),
    )

    if dtype.is_complex:
        samples = samples + (  # type: ignore[assignment]
            # no broadcast
            SampleInput(make_arg((S, S)), args=(make_arg((S, S)), 0.4j)),
            SampleInput(make_arg((S, S)), args=(make_arg((S, S)), 1.2 + 0.1j)),
            # broadcast rhs
            SampleInput(make_arg((S, S)), args=(make_arg((S,)), 0.4j)),
            SampleInput(make_arg((S, S)), args=(make_arg((S, S)), 5.4 + 9j)),
            # scalar tensor
            SampleInput(make_arg(()), args=(make_arg(()), 0.4j)),
            SampleInput(make_arg(()), args=(make_arg(()), 6.1 + 0.004j)),
            # broadcast rhs scalar-tensor
            SampleInput(make_arg((S, S)), args=(make_arg(()), 0.4j)),
            SampleInput(make_arg((S, S)), args=(make_arg(()), 1 + 2j)),
        )

    return samples

def sample_inputs_tensordot(self, device, dtype, requires_grad, **kwargs):
    cases = (
        ((2, 2, 2), (2, 2, 2), (2)),
        ((2, 2, 1), (2, 1, 2), ([0, 1], [2, 0])),
    )
    samples = []
    for first_shape, second_shape, dims in cases:
        samples.append(SampleInput(make_tensor(first_shape, device, dtype,
                                   requires_grad=requires_grad),
                       args=(make_tensor(second_shape, device, dtype,
                             requires_grad=requires_grad),),
                       kwargs=dict(dims=dims,)))
    return tuple(samples)

def sample_inputs_kron(op_info, device, dtype, requires_grad):
    test_cases = (
        ((S, S), (M, L)),
    )

    sample_inputs = []
    for input_shape, other_shape in test_cases:
        input = make_tensor(input_shape, device, dtype, low=None, high=None, requires_grad=requires_grad)
        other = make_tensor(other_shape, device, dtype, low=None, high=None, requires_grad=requires_grad)
        sample = SampleInput(input, args=(other,))
        sample_inputs.append(sample)
    return tuple(sample_inputs)

def sample_inputs_inner(self, device, dtype, requires_grad, **kwargs):
    return (
        SampleInput(
            make_tensor((S, ), device, dtype, requires_grad=requires_grad),
            args=(
                make_tensor((S, ), device, dtype, requires_grad=requires_grad),
            )
        ),
        SampleInput(
            make_tensor((), device, dtype, requires_grad=requires_grad),
            args=(
                make_tensor((S, S), device, dtype, requires_grad=requires_grad),
            )
        ),
    )

def sample_inputs_scatter(op_info, device, dtype, requires_grad):
    def _tensor(shape, dtype=dtype, low=None, high=None):
        return make_tensor(shape, device, dtype, low=low, high=high, requires_grad=requires_grad)

    def _gather(shape, index_dim, max_indices):
        return gather_variable(shape, index_dim, max_indices, device=device)

    zero = torch.tensor(0, dtype=torch.long, device=device)
    test_cases = (
        (_tensor((M, S)), (0, _gather((S, S), 1, M), _tensor((S, S)))),
        (_tensor((M, S)), (1, _gather((S, S), 0, S), _tensor((S, S)))),
        (_tensor((M, S)), (-1, _gather((S, S), 0, S), _tensor((S, S)))),
        (_tensor((M, S)), (0, _gather((M, S // 2), 1, M), _tensor((M, S // 2)))),
        (_tensor((M, S)), (1, _gather((M, S // 2), 0, S), _tensor((M, S // 2)))),
        (_tensor((M, S)), (-1, _gather((M, S // 2), 0, S), _tensor((M, S // 2)))),
        (_tensor(()), (0, zero.clone().detach(), _tensor(()))),
        (_tensor(()), (0, zero.clone().detach(), 2.5)),
    )

    samples = []
    for tensor, args in test_cases:
        samples.append(SampleInput(tensor, args=args))

        if not requires_grad:
            samples.append(SampleInput(
                tensor.clone().detach(),
                args=args, kwargs={'reduce': 'add'}
            ))

            if dtype.is_floating_point:
                samples.append(SampleInput(
                    tensor.clone().detach(),
                    args=args, kwargs={'reduce': 'multiply'}
                ))

    return samples

def sample_inputs_scatter_add(op_info, device, dtype, requires_grad):
    def _tensor(shape, dtype=dtype, low=None, high=None):
        return make_tensor(shape, device, dtype, low=low, high=high, requires_grad=requires_grad)

    def _gather(shape, index_dim, max_indices):
        return gather_variable(shape, index_dim, max_indices, device=device)

    zero = torch.tensor(0, dtype=torch.long, device=device)
    test_cases = (
        (_tensor((M, S)), (0, _gather((S, S), 1, M), _tensor((S, S)))),
        (_tensor((M, S)), (1, _gather((S, S), 0, S), _tensor((S, S)))),
        (_tensor((M, S)), (-1, _gather((S, S), 0, S), _tensor((S, S)))),
        (_tensor((M, S)), (0, _gather((M, S // 2), 1, M), _tensor((M, S // 2)))),
        (_tensor((M, S)), (1, _gather((M, S // 2), 0, S), _tensor((M, S // 2)))),
        (_tensor((M, S)), (-1, _gather((M, S // 2), 0, S), _tensor((M, S // 2)))),
        (_tensor(()), (0, zero.clone().detach(), _tensor(()))),
    )

    return [SampleInput(tensor, args=args) for tensor, args in test_cases]


def sample_inputs_ravel(op_info, device, dtype, requires_grad, **kwargs):
    samples = (SampleInput(make_tensor((S, S, S), device, dtype,
                                       low=None, high=None,
                                       requires_grad=requires_grad)),
               SampleInput(make_tensor((), device, dtype,
                                       low=None, high=None,
                                       requires_grad=requires_grad)),)

    return samples


def sample_inputs_tril_triu(op_info, device, dtype, requires_grad, **kwargs):
    make_arg = partial(make_tensor, dtype=dtype, device=device, requires_grad=requires_grad)
    cases = (((M, M), ()),
             ((M, M), (2,),),
             ((S, M, M), ()),
             ((S, M, M), (2,)),
             ((3, 3, S, S), ()),)

    def generator():
        for shape, args in cases:
            yield SampleInput(make_arg(shape), args=args)

    return list(generator())


def sample_inputs_clone(op_info, device, dtype, requires_grad, **kwargs):
    make_arg = partial(make_tensor, dtype=dtype, device=device, requires_grad=requires_grad)

    def generator():
        yield SampleInput(make_arg((S, M, S)))
        yield SampleInput(make_arg(()))

    return list(generator())


def sample_inputs_contiguous(op_info, device, dtype, requires_grad, **kwargs):
    make_arg = partial(make_tensor, dtype=dtype, device=device, requires_grad=requires_grad)

    def generator():
        yield SampleInput(make_arg((S, S)))
        yield SampleInput(make_arg((S, S), noncontiguous=True))

    return list(generator())


def sample_inputs_resize_ops(op_info, device, dtype, requires_grad, **kwargs):
    make_arg = partial(make_tensor, dtype=dtype, device=device)
    cases = (((S, S, S), (S * S, S)),
             ((), ()),
             ((), (1, 1, 1)),
             )

    def generator():
        for shape, args_or_shape in cases:
            # Update `args` based on operator
            if op_info.name == 'resize_':
                # resize_ takes shape/tuple of ints,
                args = (args_or_shape, )
            elif op_info.name == 'resize_as_':
                # resize_as_ takes another tensor
                args = (make_arg(shape, requires_grad=False), )  # type:ignore[assignment]
            else:
                raise ValueError("sample_inputs_resize_ops is being used with incorrect operator")

            yield(SampleInput(make_arg(shape, requires_grad=requires_grad), args=args))

    return list(generator())

def sample_inputs_view_reshape(op_info, device, dtype, requires_grad, **kwargs):
    make_arg = partial(make_tensor, dtype=dtype, device=device, requires_grad=requires_grad)

    cases = (((S, S, S), (S * S, S)),
             ((S * S, S), (S, S, S)),
             ((S * S, S), (S, -1, S)),
             ((S * S * 2, S), (S, -1)),
             ((S,), (S,)),
             ((), ()),
             ((), (1,)))

    def generator():
        for case in cases:
            shape, args = case
            inp = make_arg(shape, requires_grad=requires_grad)
            yield(SampleInput(inp, args=(args, )))

            if op_info.name != "view" and len(shape) >= 2:
                yield(SampleInput(inp.transpose(0, 1), args=(args, )))

    return list(generator())

def sample_inputs_view_as_reshape_as(op_info, device, dtype, requires_grad, **kwargs):
    make_arg = partial(make_tensor, dtype=dtype, device=device)

    cases = (((S, S, S), (S * S, S)),
             ((), ()),
             ((), (1, 1)),
             )

    def generator():
        for case in cases:
            shape, shape_other = case
            inp = make_arg(shape, requires_grad=requires_grad)
            yield(SampleInput(inp, args=(make_arg(shape_other, requires_grad=False),)))

            if op_info.name != "view_as" and len(shape) >= 2:
                yield(SampleInput(inp.transpose(0, 1), args=(make_arg(shape_other, requires_grad=False),)))

    return list(generator())


def sample_inputs_select(op_info, device, dtype, requires_grad, **kwargs):
    make_arg = partial(make_tensor, dtype=dtype, device=device, requires_grad=requires_grad)

    cases = (((S, S, S), (1, 2)),
             ((S, S, S), (-1, 2)),
             ((S, S, S), (-1, -1)),
             ((S, S, S), (1, -1)),
             ((S,), (0, 2))
             )

    def generator():
        for shape, args in cases:
            yield SampleInput(make_arg(shape), args=args)

    return list(generator())


def sample_inputs_rbinops(op_info, device, dtype, requires_grad, supports_dtype_kwargs=True, **kwargs):
    def _make_tensor_helper(shape, low=None, high=None):
        return make_tensor(shape, device, dtype, low=low, high=high, requires_grad=requires_grad)

    scalar: Union[int, float, complex] = 3

    if dtype.is_floating_point:
        scalar = 3.14
    elif dtype.is_complex:
        scalar = 3.14j

    samples = [
        SampleInput(_make_tensor_helper((S, S, S)), args=(scalar,)),
        SampleInput(_make_tensor_helper(()), args=(scalar,)),
    ]

    return samples


def sample_inputs_expand(op_info, device, dtype, requires_grad, **kwargs):
    make_arg = partial(make_tensor, dtype=dtype, device=device, requires_grad=requires_grad)

    cases = (((S, 1, 1), (S, S, S)),
             ((S, 1, S), (S, S, S)),
             ((S, 1, S), (-1, S, -1)),
             ((S, 1, S), (-1, S, S)),
             ((S, 1), (S, S, S)),
             ((1,), (S, S, S)),
             ((1, S), (1, 1, S)),
             ((), ()),
             ((), (1, 3, 2)),
             )

    def generator():
        for case in cases:
            shape, args = case
            yield(SampleInput(make_arg(shape), args=(args, )))

    return list(generator())


def sample_inputs_expand_as(op_info, device, dtype, requires_grad, **kwargs):
    make_arg = partial(make_tensor, dtype=dtype, device=device)

    cases = (((S, 1, 1), (S, S, S)),
             ((), ()),
             ((), (1, 1)),
             )

    def generator():
        for shape, shape_other in cases:
            yield(SampleInput(make_arg(shape, requires_grad=requires_grad),
                              args=(make_arg(shape_other, requires_grad=False), )))

    return list(generator())


def sample_inputs_where(op_info, device, dtype, requires_grad, **kwargs):
    make_arg = partial(make_tensor, dtype=dtype, device=device, requires_grad=requires_grad)

    def make_bool_mask(shape):
        # Make sure atleast one element is nonzero,
        # except for empty tensor
        mask_t = make_tensor(shape, dtype=torch.bool, device=device, requires_grad=False)

        if mask_t.numel() == 0:
            return mask_t
        elif mask_t.numel() == 1:
            mask_t.fill_(True)
            return mask_t

        if mask_t.sum() == 0:
            def random_index(shape):
                return tuple(map(lambda max_idx: random.randint(0, max_idx), shape))

            mask_t[random_index(mask_t.shape)] = True
            return mask_t

        return mask_t

    cases = (((M, M), (M, M), (M, M), False),
             ((M, 1, M), (M, M), (M, M, 1), True),
             ((), (), (), False),
             ((M, 1, M), (), (M, M, 1), True),
             ((), (M, M), (), True),)

    def generator():
        for shape, mask_shape, other_shape, broadcasts_input in cases:
            yield SampleInput(make_arg(shape),
                              args=(make_bool_mask(mask_shape), make_arg(other_shape)),
                              broadcasts_input=broadcasts_input)

    return list(generator())


def sample_inputs_chunk(op_info, device, dtype, requires_grad, **kwargs):
    make_arg = partial(make_tensor, dtype=dtype, device=device)

    cases = (((S, S, S), (2,)),
             ((S, S, S), (S, 1)),
             ((S, S, S), (S, -1)))

    def generator():
        for case in cases:
            shape, args = case
            yield(SampleInput(make_arg(shape, requires_grad=requires_grad), args=args))

    return list(generator())

def sample_inputs_kthvalue(op_info, device, dtype, requires_grad, **kwargs):
    def _tensor(shape, dtype=dtype, low=None, high=None):
        return make_tensor(shape, device, dtype, low=low, high=high, requires_grad=requires_grad)

    test_cases = [
        (_tensor((S, S, S)), (2,)),
        (_tensor((S, S, S)), (2, 1,)),
        (_tensor((S, S, S)), (2, -1,)),
        (_tensor((S, S, S)), (2, 1, True,)),
        (_tensor((S, S, S)), (2, -1, True,)),
        (_tensor((S,)), (2, 0,)),
        (_tensor((S,)), (2, 0, True,)),
        (_tensor(()), (1,)),
        (_tensor(()), (1, 0,)),
        (_tensor(()), (1, 0, True))
    ]

    return [SampleInput(tensor, args=args) for tensor, args in test_cases]

def sample_inputs_dropout(op_info, device, dtype, requires_grad, **kwargs):
    input = make_tensor((S,), device=device, dtype=dtype, requires_grad=requires_grad)

    return [
        SampleInput(input),
        SampleInput(input, kwargs=dict(p=0.0)),
        SampleInput(input, kwargs=dict(p=1.0)),
        SampleInput(input, kwargs=dict(training=False)),
    ]

def sample_inputs_one_hot(op_info, device, dtype, requires_grad, **kwargs):
    def make_input(shape, *, low, high):
        return make_tensor(shape, device=device, dtype=dtype, low=low, high=high, requires_grad=requires_grad)

    shapes = ((), (S,), (L, M, S))
    num_classess = (-1, 10)

    return [
        SampleInput(
            make_input(
                shape,
                low=0,
                high=10 if num_classes == -1 else num_classes // 2,
            ),
            kwargs=dict(num_classes=num_classes),
        )
        for shape, num_classes in itertools.product(shapes, num_classess)
    ]

def sample_inputs_softplus(op_info, device, dtype, requires_grad, **kwargs):
    make_input = partial(make_tensor, (S,), device=device, dtype=dtype, requires_grad=requires_grad)

    return [
        SampleInput(make_input()),
        SampleInput(make_input(), kwargs=dict(beta=3)),
        SampleInput(make_input(low=1), kwargs=dict(threshold=1)),
    ]

def sample_inputs_tensorinv(op_info, device, dtype, requires_grad, **kwargs):
    def make_input():
        input = make_fullrank_matrices_with_distinct_singular_values(12, 12, device=device, dtype=dtype)
        return input.requires_grad_(requires_grad)

    # lhs / rhs shape can have any number of dimensions as long as their product equals 12
    shapes = [
        ((2, 2, 3), (12, 1)),
        ((4, 3), (6, 1, 2)),
    ]

    return [
        SampleInput(make_input().reshape(*shape_lhs, *shape_rhs), kwargs=dict(ind=len(shape_lhs)))
        for shape_lhs, shape_rhs in shapes
    ]

def sample_inputs_mse_loss(op_info, device, dtype, requires_grad, **kwargs):
    _make_tensor = partial(make_tensor, device=device, dtype=dtype, requires_grad=requires_grad)

    shapes_and_kwargs = [
        ((), None),
        ((S,), dict(reduction="mean")),
        ((S,), dict(reduction="sum")),
        ((S,), dict(reduction="none")),
        ((S, S), None),
        ((S, S, S), None),
    ]

    return [
        SampleInput(_make_tensor(shape), args=(_make_tensor(shape),), kwargs=kwargs)
        for shape, kwargs in shapes_and_kwargs
    ]

def sample_inputs_grid_sample(op_info, device, dtype, requires_grad, **kwargs):
    _make_tensor = partial(make_tensor, device=device, dtype=dtype, requires_grad=requires_grad)

    batch_size = 2
    num_channels = 3
    modes = ("bilinear", "nearest")
    align_cornerss = (False, True)
    padding_modes = ("zeros", "border", "reflection")

    sample_inputs = []
    for dim in (2, 3):
        input = _make_tensor((batch_size, num_channels, *[S] * dim))
        grid = _make_tensor((batch_size, *[S] * dim, dim))

        modes_ = (*modes, "bicubic") if dim == 2 else modes

        for mode, padding_mode, align_corners in itertools.product(modes_, padding_modes, align_cornerss):
            sample_inputs.append(
                SampleInput(
                    input,
                    args=(grid,),
                    kwargs=dict(
                        mode=mode,
                        padding_mode=padding_mode,
                        align_corners=align_corners,
                    )
                )
            )

    return sample_inputs

def sample_inputs_nll_loss(op_info, device, dtype, requires_grad, **kwargs):
    batch_size, num_classes = shape = (2, 3)

    input_shape_and_kwargs: List[Tuple[Tuple[int, ...], Dict[str, Any]]] = [
        ((*shape, 1), dict()),
        ((*shape, 1, 2), dict()),
        ((*shape, 1, 2, 3), dict()),
        (shape, dict(weight=make_tensor((num_classes,), device=device, dtype=dtype).abs())),
        (shape, dict(ignore_index=num_classes // 2)),
        (shape, dict(reduction="sum")),
        (shape, dict(reduction="mean")),
    ]

    sample_inputs = []
    for input_shape, kwargs in input_shape_and_kwargs:
        input = make_tensor(input_shape, device=device, dtype=dtype, requires_grad=requires_grad)

        target = make_tensor(
            (batch_size, *input_shape[2:]),
            low=0,
            high=num_classes,
            device=device,
            dtype=torch.long,
            requires_grad=requires_grad
        )

        sample_inputs.append(SampleInput(input, args=(target,), kwargs=kwargs))

    return sample_inputs

foreach_unary_op_db: List[OpInfo] = [
    ForeachFuncInfo('exp'),
    ForeachFuncInfo('acos'),
    ForeachFuncInfo('asin'),
    ForeachFuncInfo('atan'),
    ForeachFuncInfo('cos'),
    ForeachFuncInfo('cosh'),
    ForeachFuncInfo('log'),
    ForeachFuncInfo('log10'),
    ForeachFuncInfo('log2'),
    ForeachFuncInfo('tan'),
    ForeachFuncInfo('tanh'),
    ForeachFuncInfo('sin'),
    ForeachFuncInfo('sinh'),

    ForeachFuncInfo(
        'neg',
        dtypes=all_types_and_complex(),
        dtypesIfCPU=all_types_and_complex(),
        dtypesIfCUDA=all_types_and_complex(),
        sample_inputs_func=sample_inputs_foreach,
        safe_casts_outputs=False,
    ),

    ForeachFuncInfo(
        'sqrt',
        dtypes=floating_types(),
        dtypesIfCPU=floating_and_complex_types_and(torch.bfloat16),
        dtypesIfCUDA=floating_and_complex_types_and(torch.half),
    ),

    ForeachFuncInfo(
        'ceil',
        dtypes=floating_types(),
        dtypesIfCPU=floating_types_and(torch.bfloat16),
        dtypesIfCUDA=floating_types_and(torch.half, torch.bfloat16),
    ),

    ForeachFuncInfo(
        'erf',
        dtypes=floating_types(),
        dtypesIfCPU=floating_types_and(torch.bfloat16),
        dtypesIfCUDA=floating_types_and(torch.half, torch.bfloat16),
    ),

    ForeachFuncInfo(
        'erfc',
        dtypes=floating_types(),
        dtypesIfCPU=floating_types_and(torch.bfloat16),
        dtypesIfCUDA=floating_types_and(torch.half, torch.bfloat16),
    ),

    ForeachFuncInfo(
        'expm1',
        dtypes=floating_types(),
        dtypesIfCPU=floating_types_and(torch.bfloat16),
        dtypesIfCUDA=floating_types_and(torch.half, torch.bfloat16),
    ),

    ForeachFuncInfo(
        'floor',
        dtypes=floating_types(),
        dtypesIfCPU=floating_types_and(torch.bfloat16),
        dtypesIfCUDA=floating_types_and(torch.half, torch.bfloat16),
    ),

    ForeachFuncInfo(
        'log1p',
        dtypes=floating_types(),
        dtypesIfCPU=floating_types_and(torch.bfloat16),
        dtypesIfCUDA=floating_types_and(torch.half),
    ),

    ForeachFuncInfo(
        'round',
        dtypes=floating_types(),
        dtypesIfCPU=floating_types_and(torch.bfloat16),
        dtypesIfCUDA=floating_types_and(torch.half, torch.bfloat16),
    ),

    ForeachFuncInfo(
        'frac',
        dtypes=floating_types(),
        dtypesIfCPU=floating_types_and(torch.bfloat16),
        dtypesIfCUDA=floating_types_and(torch.half, torch.bfloat16),
    ),

    ForeachFuncInfo(
        'reciprocal',
        dtypes=floating_types(),
        dtypesIfCPU=floating_types_and(torch.bfloat16),
        dtypesIfCUDA=floating_types_and(torch.half),
    ),

    ForeachFuncInfo(
        'sigmoid',
        dtypes=floating_types(),
        dtypesIfCPU=floating_types_and(torch.bfloat16),
        dtypesIfCUDA=floating_types_and(torch.half),
    ),

    ForeachFuncInfo(
        'trunc',
        dtypes=floating_types(),
        dtypesIfCPU=floating_types_and(torch.bfloat16),
        dtypesIfCUDA=floating_types_and(torch.half, torch.bfloat16),
    ),

    ForeachFuncInfo(
        'abs',
        dtypes=all_types_and_complex_and(torch.bfloat16, torch.half, torch.bool),
        dtypesIfCPU=all_types_and_complex_and(torch.bfloat16, torch.half),
        dtypesIfCUDA=all_types_and_complex_and(torch.bfloat16, torch.half, torch.bool),
        safe_casts_outputs=False,
        supports_forward_ad=True,
    ),
]

foreach_binary_op_db: List[OpInfo] = [
    ForeachFuncInfo(
        "add",
        dtypesIfCPU=all_types_and_complex_and(torch.bool, torch.bfloat16, torch.float16),
        dtypesIfCUDA=all_types_and_complex_and(torch.bool, torch.bfloat16, torch.float16),
        supports_alpha_param=True,
    ),
    ForeachFuncInfo(
        "sub",
        dtypesIfCPU=all_types_and_complex_and(torch.bool, torch.bfloat16, torch.float16),
        dtypesIfCUDA=all_types_and_complex_and(torch.bool, torch.bfloat16, torch.float16),
        supports_alpha_param=True,
    ),
    ForeachFuncInfo(
        "mul",
        dtypesIfCPU=all_types_and_complex_and(torch.bool, torch.bfloat16, torch.float16),
        dtypesIfCUDA=all_types_and_complex_and(torch.bool, torch.bfloat16, torch.float16),
    ),
    ForeachFuncInfo(
        "div",
        dtypesIfCPU=all_types_and_complex_and(torch.bool, torch.bfloat16, torch.float16),
        dtypesIfCUDA=all_types_and_complex_and(torch.bool, torch.bfloat16, torch.float16),
    ),
]

foreach_pointwise_op_db: List[ForeachFuncInfo] = [
    ForeachFuncInfo(
        "addcmul",
        dtypesIfCPU=all_types_and_complex(),
        dtypesIfCUDA=all_types_and_complex_and(torch.half, torch.bfloat16),
    ),
    ForeachFuncInfo(
        "addcdiv",
        dtypesIfCPU=all_types_and_complex(),
        dtypesIfCUDA=all_types_and_complex_and(torch.half, torch.bfloat16),
    ),
]

foreach_minmax_op_db: List[ForeachFuncInfo] = [
    ForeachFuncInfo(
        "maximum",
        dtypesIfCPU=all_types_and(torch.float16, torch.bfloat16, torch.bool),
        dtypesIfCUDA=all_types_and(torch.float16, torch.bool),
    ),
    ForeachFuncInfo(
        "minimum",
        dtypesIfCPU=all_types_and(torch.float16, torch.bfloat16, torch.bool),
        dtypesIfCUDA=all_types_and(torch.float16, torch.bool),
    ),
]

def reference_sign(x):
    if x.dtype == np.bool_:
        # `np.sign` doesn't support `bool`.
        # >>> np.sign(True)
        # ufunc 'sign' did not contain a loop
        # with signature matching types dtype('bool') -> dtype('bool')
        return np.sign(x, dtype=np.uint8).astype(np.bool_)
    return np.sign(x)


def reference_sgn(x):
    # NumPy doesn't have an equivalent to `torch.sgn` when the dtype is complex.
    # For complex inputs, `np.sign` returns sign(x.real) + 0j if x.real != 0 else sign(x.imag) + 0j.
    # while `torch.sgn` returns, 0 if abs(input) == 0 else input/abs(input)
    if x.dtype not in [np.complex64, np.complex128]:
        return reference_sign(x)

    out = (x / np.abs(x))
    if out.ndim == 0:
        # Handle x == 0 case
        if (x == 0):
            # Can't assign to np.complex object
            # So make a new one.
            return np.array(complex(0, 0), dtype=x.dtype)
        return out

    # Handle x == 0 case
    mask = (x == 0)
    out[mask] = complex(0, 0)
    return out


def reference_sigmoid(x):
    # 'scipy.special.expit' not supported for the input types
    if x.dtype in [np.complex64, np.complex128]:
        return (1 / (1 + np.exp(-x)))
    return scipy.special.expit(x)


def reference_logsigmoid(x):
    max_ = np.maximum(x.dtype.type(0), -x)
    z = np.exp(-max_) + np.exp(-x - max_)
    return -(max_ + np.log(z))


def reference_lgamma(x):
    # scipy.special.gammaln returns `-inf` when input is `-inf`.
    # While Pytorch, C and C++, all return `inf` when input is `-inf`.
    # Reference:
    # https://en.cppreference.com/w/cpp/numeric/math/lgamma
    # https://en.cppreference.com/w/c/numeric/math/lgamma

    # To handle the above discrepancy,
    # we replace -inf with inf so values
    # that were originally -inf map to inf as expected
    if x.dtype.kind == 'f':
        x = np.where(x == float('-inf'), np.array(float('inf'), dtype=x.dtype), x)

    out = scipy.special.gammaln(x)

    if x.dtype == np.float16:
        # `scipy.special.gammaln` returns output of float32 when input is float16,
        # while `torch.lgamma` preserves `float16`. But due to smaller range of float16,
        # Pytorch version outputs `inf` while SciPy returns finite values.
        out = out.astype(np.float16)

    return out

def reference_polygamma(x, n):
    # WEIRD `scipy.special.polygamma` behavior
    # >>> scipy.special.polygamma(0, np.array(501, dtype=np.float32)).dtype
    # dtype('float64')
    # >>> scipy.special.polygamma(0, np.array([501], dtype=np.float32)).dtype
    # dtype('float32')
    #
    # Thus we cast output to the default torch dtype.
    np_dtype = torch_to_numpy_dtype_dict[torch.get_default_dtype()]
    return scipy.special.polygamma(n, x).astype(np_dtype)


def reference_mvlgamma(x, d):
    if x.dtype == np.float16:
        return scipy.special.multigammaln(x, d).astype(np.float16)

    return scipy.special.multigammaln(x, d)

def reference_softplus(input, beta=1, threshold=20):
    non_linear = input * beta <= threshold
    output = input.copy()
    output[non_linear] = np.log(1 + np.exp(beta * input[non_linear])) / beta
    return output


def reference_one_hot(a: np.ndarray, num_classes: int = -1) -> np.ndarray:
    if num_classes == -1:
        num_classes = int(np.amax(a) + 1)

    idcs = a.reshape(-1) + np.arange(0, a.size, dtype=np.int64) * num_classes
    one_hot = np.zeros((a.size, num_classes), dtype=a.dtype)
    np.put(one_hot, idcs, 1)
    return one_hot.reshape(*a.shape, -1)


def reference_mse_loss(input, target, reduction="mean"):
    se = (input - target) ** 2
    if reduction == "mean":
        return np.mean(se)
    elif reduction == "sum":
        return np.sum(se)
    else:  # reduction == "none"
        return se


def wrapper_set_seed(op, input, *args, **kwargs):
    """Wrapper to set seed manually for some functions like dropout
    See: https://github.com/pytorch/pytorch/pull/62315#issuecomment-896143189 for more details.
    """
    torch.manual_seed(42)
    return op(input, *args, **kwargs)


def reference_layer_norm(inp: np.ndarray, normalized_shape: Tuple[int], weight=None, bias=None, eps=1e-5):
    feature_size = np.prod(normalized_shape)
    inp_view = inp.reshape(-1, feature_size)  # type: ignore[call-overload]
    mean = inp_view.mean(axis=-1, keepdims=True)
    var = inp_view.var(axis=-1, ddof=0, keepdims=True)
    Y = (inp_view - mean) / np.sqrt(var + eps)
    if weight is None and bias is not None:
        Y = Y + bias.reshape(-1)
    elif weight is not None and bias is None:
        Y = Y * weight.reshape(-1)
    elif weight is not None and bias is not None:
        Y = Y * weight.reshape(-1) + bias.reshape(-1)
    return Y.reshape(*inp.shape)


def gradcheck_wrapper_hermitian_input(op, input, *args, **kwargs):
    """Gradcheck wrapper for functions that take Hermitian matrices as input.

    They require a modified function because the finite-difference algorithm
    for calculating derivatives does not preserve the Hermitian property of the input.
    """
    return op(input + input.conj().transpose(-2, -1), *args, **kwargs)


def gradcheck_wrapper_triangular_input(op, input, *args, upper=False, **kwargs):
    """Gradcheck wrpper for functions that take lower or upper triangular matrices as input.

    They require a modified function because the finite-difference algorithm
    for calculating derivatives does not preserve the triangular property of the input.
    """
    return op(input.triu() if upper else input.tril(), upper)


def reference_reduction_numpy(f, supports_keepdims=True):
    """Wraps a NumPy reduction operator.

    The wrapper function will forward dim and keepdim kwargs to the wrapped
    function as the NumPy equivalent axis and keepdims kwargs.

    Args:
        f: NumPy reduction operator to wrap
        supports_keepdims (bool, optional): Whether the NumPy operator accepts
            keepdims parameter. If it does not, the wrapper will manually unsqueeze
            the reduced dimensions if it was called with keepdim=True. Defaults to True.

    Returns:
        Wrapped function
    """
    @wraps(f)
    def wrapper(x: np.ndarray, *args, **kwargs):
        # Copy keys into a set
        keys = set(kwargs.keys())

        dim = kwargs.pop('dim', None)
        keepdim = kwargs.pop('keepdim', False)

        if 'dim' in keys:
            dim = tuple(dim) if isinstance(dim, Sequence) else dim

            # NumPy reductions don't accept dim=0 for scalar inputs
            # so we convert it to None if and only if dim is equivalent
            if x.ndim == 0 and dim in {0, -1, (0,), (-1,)}:
                kwargs['axis'] = None
            else:
                kwargs['axis'] = dim

        if 'keepdim' in keys and supports_keepdims:
            kwargs['keepdims'] = keepdim

        result = f(x, *args, **kwargs)

        # Unsqueeze reduced dimensions if NumPy does not support keepdims
        if keepdim and not supports_keepdims and x.ndim > 0:
            dim = list(range(x.ndim)) if dim is None else dim
            result = np.expand_dims(result, dim)

        return result

    return wrapper


def reference_std_var(f):
    """Forwards unbiased/correction kwargs as NumPy's equivalent ddof"""
    g = reference_reduction_numpy(f)

    @wraps(g)
    def wrapper(x: np.ndarray, *args, **kwargs):
        assert not ('unbiased' in kwargs and 'correction' in kwargs)

        if 'unbiased' in kwargs:
            kwargs['ddof'] = int(kwargs.pop('unbiased'))
        elif 'correction' in kwargs:
            kwargs['ddof'] = kwargs.pop('correction')

        return g(x, *args, **kwargs)

    return wrapper


def generate_std_var_kwargs(t: torch.Tensor, **kwargs):
    """Generates unbiased/correction kwargs for std/var operators"""
    yield ((), {'unbiased': True})
    yield ((), {'unbiased': False})

    # Currently, calling std with correction is only enabled when
    # both dim and keepdim are provided.
    if 'dim' in kwargs and 'keepdim' in kwargs:
        yield ((), {'correction': 0})
        yield ((), {'correction': 1})

        numel = torch.tensor(t.shape)[kwargs.get('dim')].prod()
        yield ((), {'correction': numel // 2})


# Operator database (sorted alphabetically)
op_db: List[OpInfo] = [
    UnaryUfuncInfo('abs',
                   aliases=('absolute', ),
                   ref=np.abs,
                   dtypes=all_types_and_complex_and(torch.half, torch.bfloat16),
                   dtypesIfCUDA=all_types_and_complex_and(torch.bool, torch.half, torch.bfloat16),
                   skips=(
                       DecorateInfo(unittest.skip("Skipped!"), 'TestUnaryUfuncs', 'test_reference_numerics_extremal',
                                    device_type='cpu', dtypes=[torch.cfloat, torch.cdouble]),
                       DecorateInfo(unittest.skip("Skipped!"), 'TestUnaryUfuncs', 'test_reference_numerics_hard',
                                    device_type='cpu', dtypes=[torch.cfloat]),
                       # Reference: https://github.com/pytorch/pytorch/issues/49224
                       DecorateInfo(unittest.skip("Skipped!"), 'TestUnaryUfuncs', 'test_reference_numerics_normal',
                                    dtypes=[torch.int8], active_if=TEST_WITH_ASAN),
                       # TODO: Fix test_out_arg_all_dtypes as torch.empty_like(expected_output) where expected_output=op(input)
                       # We can break the logic of the loop over all possible types but it is OK.
                       # https://github.com/pytorch/pytorch/blob/master/test/test_unary_ufuncs.py#L440-L449
                       DecorateInfo(unittest.skip("Skipped!"), 'TestUnaryUfuncs', 'test_out_arg_all_dtypes',
                                    dtypes=[torch.cfloat, torch.cdouble]),
                   ),
                   supports_inplace_autograd=False,
                   assert_autodiffed=True,
                   supports_forward_ad=True),
    # NOTE: CPU complex acos produces incorrect outputs (https://github.com/pytorch/pytorch/issues/42952)
    UnaryUfuncInfo('acos',
                   aliases=('arccos', ),
                   ref=np.arccos,
                   domain=(-1, 1),
                   handles_complex_extremals=False,
                   dtypes=all_types_and_complex_and(torch.bool, torch.bfloat16),
                   dtypesIfCUDA=all_types_and_complex_and(torch.bool, torch.half, torch.bfloat16),
                   # "rsqrt_cpu" not implemented for 'BFloat16'
                   backward_dtypesIfCPU=all_types_and_complex_and(torch.bool, torch.bfloat16),
                   assert_autodiffed=True,
                   supports_forward_ad=True,
                   decorators=(precisionOverride({torch.float16: 1e-2,
                                                  torch.bfloat16: 1e-1,
                                                  torch.complex64: 1e-2}),),
                   safe_casts_outputs=True,
                   skips=(
                       DecorateInfo(unittest.skip("Skipped!"), 'TestUnaryUfuncs', 'test_reference_numerics_hard',
                                    device_type='cpu', dtypes=[torch.cfloat, torch.cdouble]),
                       DecorateInfo(unittest.skip("Skipped!"), 'TestGradients', 'test_fn_grad',
                                    dtypes=[torch.cdouble], active_if=IS_WINDOWS),
                       DecorateInfo(unittest.skip("Skipped!"), 'TestGradients', 'test_method_grad',
                                    dtypes=[torch.cdouble], active_if=IS_WINDOWS),
                       DecorateInfo(unittest.skip("Skipped!"), 'TestGradients', 'test_inplace_grad',
                                    dtypes=[torch.cdouble], active_if=IS_WINDOWS),
                       DecorateInfo(unittest.skip("Skipped!"), 'TestGradients', 'test_forward_mode_AD',
                                    dtypes=[torch.cdouble], active_if=IS_WINDOWS),
                       DecorateInfo(unittest.skip("Skipped!"), 'TestGradients', 'test_inplace_forward_mode_AD',
                                    dtypes=[torch.cdouble], active_if=IS_WINDOWS),
                   )),
    # NOTE: the derivative for inplace acosh is not implemented
    UnaryUfuncInfo('acosh',
                   aliases=('arccosh', ),
                   ref=np.arccosh,
                   domain=(1, None),
                   dtypes=all_types_and_complex_and(torch.bool),
                   dtypesIfCPU=all_types_and_complex_and(torch.bool, torch.bfloat16),
                   dtypesIfCUDA=all_types_and_complex_and(torch.bool, torch.half, torch.bfloat16),
                   # "rsqrt_cuda" not implemented for 'BFloat16'
                   backward_dtypesIfCUDA=all_types_and_complex_and(torch.bool, torch.half, torch.bfloat16),
                   safe_casts_outputs=True,
                   decorators=(precisionOverride({torch.bfloat16: 5e-2}),),
                   supports_inplace_autograd=False,
                   supports_forward_ad=True,
                   skips=(
                       DecorateInfo(unittest.skip("Skipped!"), 'TestUnaryUfuncs', 'test_reference_numerics_extremal',
                                    device_type='cpu', dtypes=[torch.cfloat, torch.cdouble]),
                       DecorateInfo(unittest.skip("Skipped!"), 'TestUnaryUfuncs', 'test_reference_numerics_hard',
                                    device_type='cpu', dtypes=[torch.cfloat, torch.cdouble]),
                       DecorateInfo(unittest.skip("Skipped!"), 'TestUnaryUfuncs', 'test_reference_numerics_extremal',
                                    device_type='cuda', dtypes=[torch.cdouble],
                                    active_if=IS_WINDOWS),
                       DecorateInfo(unittest.skip("Skipped!"), 'TestUnaryUfuncs', 'test_reference_numerics_hard',
                                    device_type='cuda', dtypes=[torch.cdouble],
                                    active_if=IS_WINDOWS),
                       DecorateInfo(unittest.skip("Skipped!"), 'TestUnaryUfuncs', 'test_reference_numerics_normal',
                                    device_type='cuda', dtypes=[torch.cdouble],
                                    active_if=IS_WINDOWS),
                       # Reference: https://github.com/pytorch/pytorch/issues/50692
                       DecorateInfo(unittest.skip("Skipped!"), 'TestGradients', 'test_fn_grad',
                                    device_type='cuda', dtypes=[torch.cdouble], active_if=IS_WINDOWS),
                       DecorateInfo(unittest.skip("Skipped!"), 'TestGradients', 'test_method_grad',
                                    device_type='cuda', dtypes=[torch.cdouble], active_if=IS_WINDOWS),
                       DecorateInfo(unittest.skip("Skipped!"), 'TestGradients', 'test_forward_mode_AD',
                                    dtypes=[torch.cdouble]),
                   )),
    BinaryUfuncInfo('add',
                    # NumPy has no builtin reference for the alpha kwarg, but it is easy enough to emulate
                    ref=lambda input, other, *, alpha=1: np.add(input, np.multiply(alpha, other)),
                    dtypes=all_types_and_complex_and(torch.bool, torch.bfloat16, torch.float16),
                    assert_autodiffed=True,
                    sample_inputs_func=partial(sample_inputs_add_sub, alpha=2),
                    supports_inplace_autograd=False,
                    supports_forward_ad=True),
    BinaryUfuncInfo('mul',
                    aliases=('multiply',),
                    dtypes=all_types_and_complex_and(torch.float16, torch.bfloat16, torch.bool),
                    assert_autodiffed=True,
                    supports_forward_ad=True,
                    sample_inputs_func=sample_inputs_binary_pwise),
    BinaryUfuncInfo('sub',
                    # NumPy has no builtin reference for the alpha kwarg, but it is easy enough to emulate
                    ref=lambda input, other, *, alpha=1: np.subtract(input, np.multiply(alpha, other)),
                    aliases=('subtract',),
                    dtypes=all_types_and_complex_and(torch.bfloat16, torch.float16),
                    assert_autodiffed=True,
                    supports_forward_ad=True,
                    sample_inputs_func=partial(sample_inputs_add_sub, alpha=2),
                    supports_inplace_autograd=False),
    OpInfo('addmm',
           # This addmm OpInfo is for when alpha and beta are not both equal to 1.
           # alpha=beta=1 is tested in the following opinfo, because that special case will
           # trigger addmm being decomposed by a jit pass.
           dtypes=floating_and_complex_types_and(torch.float16),
           dtypesIfCPU=all_types_and_complex_and(torch.float16, torch.bfloat16),
           dtypesIfROCM=floating_and_complex_types_and(torch.float16, torch.bfloat16),
           dtypesIfCUDA=floating_and_complex_types_and(torch.float16, *[torch.bfloat16] if CUDA11OrLater else []),
           assert_autodiffed=True,
           supports_inplace_autograd=False,
           supports_forward_ad=True,
           gradcheck_nondet_tol=GRADCHECK_NONDET_TOL,
           sample_inputs_func=sample_inputs_addmm),
    OpInfo('addmm',
           # When alpha=beta=1 as compile-time constants, JIT will decompose addmm into mm and add.
           variant_test_name='decomposed',
           dtypes=floating_and_complex_types_and(torch.float16),
           dtypesIfCPU=all_types_and_complex_and(torch.float16, torch.bfloat16),
           dtypesIfROCM=floating_and_complex_types_and(torch.float16, torch.bfloat16),
           dtypesIfCUDA=floating_and_complex_types_and(torch.float16, *[torch.bfloat16] if CUDA11OrLater else []),
           assert_autodiffed=True,
           supports_inplace_autograd=False,
           supports_forward_ad=True,
           gradcheck_nondet_tol=GRADCHECK_NONDET_TOL,
           autodiff_nonfusible_nodes=['aten::add', 'aten::mm'],
           sample_inputs_func=partial(sample_inputs_addmm, alpha=1, beta=1)),
    OpInfo('addmv',
           dtypes=floating_types(),
           dtypesIfCPU=all_types_and_complex_and(torch.bfloat16),
           dtypesIfCUDA=floating_types_and(torch.float16, torch.complex64, torch.complex128,
                                           *[torch.bfloat16] if CUDA11OrLater else []),
           dtypesIfROCM=floating_types_and(torch.half),
           supports_inplace_autograd=False,
           supports_forward_ad=True,
           sample_inputs_func=sample_inputs_addmv),
    OpInfo('addbmm',
           ref=lambda M, batch1, batch2, beta=1, alpha=1: np.add(np.multiply(np.asarray(beta, dtype=M.dtype), M),
                                                                 np.multiply(np.asarray(alpha, dtype=batch1.dtype),
                                                                             np.sum(np.matmul(batch1, batch2), axis=0))),
           dtypes=floating_types(),
           dtypesIfCPU=all_types_and_complex_and(torch.float16, torch.bfloat16),
           dtypesIfCUDA=floating_and_complex_types_and(torch.float16, *[torch.bfloat16] if CUDA11OrLater else []),
           backward_dtypesIfCUDA=floating_and_complex_types_and(torch.float16, *[torch.bfloat16] if SM53OrLater else []),
           dtypesIfROCM=floating_types_and(torch.half),
           backward_dtypesIfROCM=floating_types_and(torch.half),
           supports_forward_ad=True,
           decorators=[
               DecorateInfo(
                   toleranceOverride({torch.float32: tol(atol=1.3e-05, rtol=1.3e-05),
                                      torch.complex64: tol(atol=1e-05, rtol=1.2e-03)}),
                   'TestCommon', 'test_reference_testing')],
           skips=(
               # FIXME: bfloat16 backward support likely depends on CUDA11+
               #   and SM53+
               DecorateInfo(unittest.skip("Skipped!"), 'TestCommon', 'test_dtypes', active_if=IS_WINDOWS),
               # addbmm does not correctly warn when resizing out= inputs
               DecorateInfo(unittest.skip("Skipped!"), 'TestCommon', 'test_out'),
               # https://github.com/pytorch/pytorch/issues/55907
               DecorateInfo(unittest.skip("Skipped!"), 'TestCommon', 'test_variant_consistency_eager'),
           ),
           sample_inputs_func=sample_inputs_addbmm),
    OpInfo('baddbmm',
           dtypes=floating_types_and(torch.half),
           dtypesIfCPU=all_types_and_complex_and(torch.float16, torch.bfloat16),
           dtypesIfCUDA=floating_types_and(torch.float16, torch.complex64, torch.complex128,
                                           *[torch.bfloat16] if CUDA11OrLater else []),
           backward_dtypesIfCUDA=floating_types_and(torch.float16,
                                                    *[torch.bfloat16] if SM53OrLater else [],
                                                    torch.complex64, torch.complex128),
           supports_forward_ad=True,
           decorators=[
               DecorateInfo(
                   toleranceOverride({torch.complex64: tol(atol=1e-05, rtol=1.2e-03)}),
                   'TestCommon', 'test_variant_consistency_eager', device_type='cuda'),
               DecorateInfo(
                   toleranceOverride({torch.complex64: tol(atol=1e-05, rtol=1.2e-03)}),
                   'TestMathBits', 'test_conj_view', device_type='cuda')],
           skips=(
               # FIXME: bfloat16 backward support likely depends on CUDA11+
               #   and SM53+
               DecorateInfo(unittest.skip("Skipped!"), 'TestCommon', 'test_dtypes', active_if=IS_WINDOWS),
               # baddbmm does not correctly warn when resizing out= inputs
               DecorateInfo(unittest.skip("Skipped!"), 'TestCommon', 'test_out'),
           ),
           sample_inputs_func=sample_inputs_baddbmm),
    OpInfo('dot',
           dtypes=all_types_and_complex_and(torch.float16, torch.bfloat16),
           dtypesIfCUDA=floating_and_complex_types_and(torch.float16, *[torch.bfloat16] if CUDA11OrLater else []),
           assert_autodiffed=True,
           sample_inputs_func=sample_inputs_dot_vdot,
           supports_forward_ad=True,
           ),
    OpInfo('vdot',
           dtypes=all_types_and_complex_and(torch.float16, torch.bfloat16),
           dtypesIfCUDA=floating_and_complex_types_and(torch.float16, *[torch.bfloat16] if CUDA11OrLater else []),
           sample_inputs_func=sample_inputs_dot_vdot,
           supports_forward_ad=True,
           ),
    OpInfo('bmm',
           dtypes=all_types_and_complex_and(torch.bfloat16, torch.float16),
           dtypesIfCUDA=floating_and_complex_types_and(torch.float16, *[torch.bfloat16] if CUDA11OrLater else []),
           backward_dtypesIfCUDA=floating_and_complex_types_and(torch.float16, *[torch.bfloat16] if SM53OrLater else []),
           assert_autodiffed=True,
           supports_forward_ad=True,
           skips=(
               # FIXME: bfloat16 backward support likely depends on CUDA11+
               #   and SM53+
               DecorateInfo(unittest.skip("Skipped!"), 'TestCommon', 'test_dtypes', active_if=IS_WINDOWS),
               # bmm does not correctly warn when resizing out= inputs
               DecorateInfo(unittest.skip("Skipped!"), 'TestCommon', 'test_out'),
           ),
           sample_inputs_func=sample_inputs_bmm),
    OpInfo('mv',
           dtypes=all_types_and_complex_and(torch.bfloat16),
           dtypesIfCUDA=floating_and_complex_types_and(torch.float16, *[torch.bfloat16] if CUDA11OrLater else []),
           skips=(
               # bmm does not correctly warn when resizing out= inputs
               DecorateInfo(unittest.skip("Skipped!"), 'TestCommon', 'test_out'),),
           assert_autodiffed=True,
           sample_inputs_func=sample_inputs_mv),
    OpInfo('addr',
           dtypes=all_types_and_complex_and(torch.bool, torch.bfloat16, torch.float16),
           backward_dtypes=all_types_and_complex_and(torch.bool, torch.bfloat16),
           backward_dtypesIfCUDA=all_types_and_complex_and(torch.bool, torch.float16, *[torch.bfloat16] if CUDA11OrLater else []),
           # Reference: https://github.com/pytorch/pytorch/issues/50747
           supports_inplace_autograd=False,
           supports_forward_ad=True,
           skips=(
               # Reference: https://github.com/pytorch/pytorch/issues/50747
               DecorateInfo(unittest.skip("Skipped!"), 'TestCommon', 'test_variant_consistency_eager',
                            dtypes=all_types_and_complex_and(torch.bool, torch.bfloat16, torch.float16)),
           ),
           sample_inputs_func=sample_inputs_addr,
           gradcheck_nondet_tol=GRADCHECK_NONDET_TOL),
    OpInfo('addcmul',
           dtypes=all_types_and_complex(),
           dtypesIfCPU=all_types_and_complex_and(torch.bfloat16),
           dtypesIfCUDA=all_types_and_complex_and(torch.float16, torch.bfloat16),
           assert_autodiffed=True,
           supports_forward_ad=True,
           supports_inplace_autograd=False,
           skips=(
               # TODO: update sample inputs with for_inplace_variant kwarg to support this test
               DecorateInfo(unittest.skip("Skipped!"), 'TestCommon', 'test_variant_consistency_eager'),),
           sample_inputs_func=sample_inputs_addcmul_addcdiv),
    OpInfo('addcdiv',
           dtypes=floating_and_complex_types(),
           dtypesIfCPU=floating_and_complex_types_and(torch.bfloat16),
           dtypesIfCUDA=floating_and_complex_types_and(torch.float16, torch.bfloat16),
           supports_inplace_autograd=False,
           supports_forward_ad=True,
           skips=(
               # TODO: update sample inputs with for_inplace_variant kwarg to support this test
               DecorateInfo(unittest.skip("Skipped!"), 'TestCommon', 'test_variant_consistency_eager'),),
           sample_inputs_func=sample_inputs_addcmul_addcdiv),
    UnaryUfuncInfo('asin',
                   aliases=('arcsin', ),
                   ref=np.arcsin,
                   domain=(-1, 1),
                   supports_sparse=True,
                   supports_forward_ad=True,
                   safe_casts_outputs=True,
                   dtypes=all_types_and_complex_and(torch.bool, torch.bfloat16),
                   dtypesIfCUDA=all_types_and_complex_and(torch.bool, torch.half, torch.bfloat16),
                   assert_autodiffed=True,
                   decorators=[
                       DecorateInfo(
                           toleranceOverride({torch.float16: tol(atol=1e-05, rtol=1e-03)}),
                           'TestUnaryUfuncs', device_type='cuda'),
                       precisionOverride({torch.bfloat16: 1e-2}),
                   ],
                   skips=(
                       DecorateInfo(unittest.skip("Skipped!"), 'TestUnaryUfuncs', 'test_reference_numerics_extremal',
                                    device_type='cpu', dtypes=[torch.cfloat, torch.cdouble]),
                       DecorateInfo(unittest.skip("Skipped!"), 'TestUnaryUfuncs', 'test_reference_numerics_hard',
                                    device_type='cpu', dtypes=[torch.cfloat, torch.cdouble]),
                       DecorateInfo(unittest.skip("Skipped!"), 'TestUnaryUfuncs', 'test_reference_numerics_extremal',
                                    device_type='cuda', dtypes=[torch.cdouble],
                                    active_if=IS_WINDOWS),
                       DecorateInfo(unittest.skip("Skipped!"), 'TestUnaryUfuncs', 'test_reference_numerics_hard',
                                    device_type='cuda', dtypes=[torch.cdouble],
                                    active_if=IS_WINDOWS),
                   )),
    # NOTE: derivative for inplace asinh is not implemented
    UnaryUfuncInfo('asinh',
                   aliases=('arcsinh', ),
                   ref=np.arcsinh,
                   dtypes=all_types_and_complex_and(torch.bool),
                   dtypesIfCPU=all_types_and_complex_and(torch.bool, torch.bfloat16),
                   dtypesIfCUDA=all_types_and_complex_and(torch.bool, torch.half, torch.bfloat16),
                   safe_casts_outputs=True,
                   decorators=(precisionOverride({torch.bfloat16: 5e-2}),),
                   supports_inplace_autograd=False,
                   supports_forward_ad=True,
                   skips=(
                       DecorateInfo(unittest.skip("Skipped!"), 'TestUnaryUfuncs', 'test_reference_numerics_extremal',
                                    device_type='cpu', dtypes=[torch.cfloat, torch.cdouble]),
                       DecorateInfo(unittest.skip("Skipped!"), 'TestUnaryUfuncs', 'test_reference_numerics_hard',
                                    device_type='cpu', dtypes=[torch.cfloat, torch.cdouble]),
                       DecorateInfo(unittest.skip("Skipped!"), 'TestUnaryUfuncs', 'test_reference_numerics_normal',
                                    device_type='cpu', dtypes=[torch.cfloat, torch.cdouble]),
                       DecorateInfo(unittest.skip("Skipped!"), 'TestUnaryUfuncs', 'test_reference_numerics_extremal',
                                    device_type='cuda', dtypes=[torch.cdouble],
                                    active_if=IS_WINDOWS),
                       DecorateInfo(unittest.skip("Skipped!"), 'TestUnaryUfuncs', 'test_reference_numerics_hard',
                                    device_type='cuda', dtypes=[torch.cdouble],
                                    active_if=IS_WINDOWS),
                       # Complex gradcheck tests asinh at points 0 + ix for x > 1 which are points
                       # where asinh is not differentiable
                       DecorateInfo(unittest.skip("Skipped!"), 'TestGradients', 'test_forward_mode_AD',
                                    dtypes=complex_types()),
                   )),
    UnaryUfuncInfo('atan',
                   aliases=('arctan', ),
                   ref=np.arctan,
                   dtypes=all_types_and_complex_and(torch.bool, torch.bfloat16),
                   dtypesIfCUDA=all_types_and_complex_and(torch.bool, torch.half, torch.bfloat16),
                   assert_autodiffed=True,
                   supports_forward_ad=True,
                   decorators=(precisionOverride({torch.bfloat16: 1e-2}),),
                   safe_casts_outputs=True,
                   skips=(
                       DecorateInfo(unittest.skip("Skipped!"), 'TestUnaryUfuncs', 'test_reference_numerics_extremal',
                                    device_type='cpu', dtypes=[torch.cfloat, torch.cdouble]),
                       DecorateInfo(unittest.skip("Skipped!"), 'TestUnaryUfuncs', 'test_reference_numerics_hard',
                                    device_type='cpu', dtypes=[torch.cfloat, torch.cdouble]),
                       DecorateInfo(unittest.skip("Skipped!"), 'TestUnaryUfuncs', 'test_reference_numerics_normal',
                                    device_type='cpu', dtypes=[torch.cfloat, torch.cdouble]),
                       DecorateInfo(unittest.skip("Skipped!"), 'TestUnaryUfuncs', 'test_reference_numerics_extremal',
                                    device_type='cuda', dtypes=[torch.cfloat, torch.cdouble],
                                    active_if=IS_WINDOWS),
                       DecorateInfo(unittest.skip("Skipped!"), 'TestUnaryUfuncs', 'test_reference_numerics_hard',
                                    device_type='cuda', dtypes=[torch.cfloat, torch.cdouble],
                                    active_if=IS_WINDOWS),
                       DecorateInfo(unittest.skip("Skipped!"), 'TestUnaryUfuncs', 'test_reference_numerics_normal',
                                    device_type='cuda', dtypes=[torch.cfloat, torch.cdouble],
                                    active_if=IS_WINDOWS),
                   )),
    OpInfo('atan2',
           dtypes=all_types_and(torch.bool),
           dtypesIfCPU=all_types_and(torch.bool),
           dtypesIfCUDA=all_types_and(torch.bool, torch.half, torch.bfloat16),
           sample_inputs_func=sample_inputs_atan2,
           ),
    UnaryUfuncInfo('atanh',
                   aliases=('arctanh', ),
                   ref=np.arctanh,
                   domain=(-1, 1),
                   dtypes=all_types_and_complex_and(torch.bool),
                   dtypesIfCPU=all_types_and_complex_and(torch.bool, torch.bfloat16),
                   dtypesIfCUDA=all_types_and_complex_and(torch.bool, torch.half, torch.bfloat16),
                   safe_casts_outputs=True,
                   decorators=(precisionOverride({torch.bfloat16: 1e-2}),),
                   supports_inplace_autograd=False,
                   supports_forward_ad=True,
                   skips=(
                       DecorateInfo(unittest.skip("Skipped!"), 'TestUnaryUfuncs', 'test_reference_numerics_normal',
                                    device_type='cpu', dtypes=[torch.cfloat]),
                       DecorateInfo(unittest.skip("Skipped!"), 'TestUnaryUfuncs', 'test_reference_numerics_extremal',
                                    device_type='cpu', dtypes=[torch.cfloat, torch.cdouble]),
                       DecorateInfo(unittest.skip("Skipped!"), 'TestUnaryUfuncs', 'test_reference_numerics_hard',
                                    device_type='cpu', dtypes=[torch.cfloat, torch.cdouble]),
                       DecorateInfo(unittest.skip("Skipped!"), 'TestUnaryUfuncs', 'test_reference_numerics_extremal',
                                    device_type='cuda', dtypes=[torch.cfloat, torch.cdouble],
                                    active_if=IS_WINDOWS),
                       DecorateInfo(unittest.skip("Skipped!"), 'TestUnaryUfuncs', 'test_reference_numerics_hard',
                                    device_type='cuda', dtypes=[torch.cfloat],
                                    active_if=IS_WINDOWS),
                   )),
    OpInfo('broadcast_to',
           dtypes=all_types_and_complex_and(torch.bool, torch.float16, torch.bfloat16),
           supports_out=False,
           supports_forward_ad=True,
           sample_inputs_func=sample_inputs_broadcast_to),
    OpInfo('broadcast_tensors',
           dtypes=all_types_and_complex_and(torch.bool, torch.float16, torch.bfloat16),
           supports_out=False,
           supports_forward_ad=True,
           skips=(
               # JIT does not support variadic tensors.
               DecorateInfo(unittest.skip("Skipped!"), 'TestJit', 'test_variant_consistency_jit', dtypes=[torch.float32]),
           ),
           sample_inputs_func=sample_inputs_broadcast_tensors),
    OpInfo('block_diag',
           dtypes=all_types_and_complex_and(torch.bool, torch.float16, torch.bfloat16),
           supports_out=False,
           supports_forward_ad=True,
           skips=(
               # JIT does not support variadic tensors.
               DecorateInfo(unittest.skip("Skipped!"), 'TestJit', 'test_variant_consistency_jit', dtypes=[torch.float32]),
           ),
           sample_inputs_func=sample_inputs_block_diag),
    OpInfo('bitwise_and',
           dtypes=integral_types_and(torch.bool),
           supports_autograd=False,
           sample_inputs_func=sample_inputs_binary_pwise),
    UnaryUfuncInfo('bitwise_not',
                   ref=np.bitwise_not,
                   dtypes=integral_types_and(torch.bool),
                   supports_autograd=False),
    OpInfo('bitwise_left_shift',
           op=torch.bitwise_left_shift,
           dtypesIfCPU=all_types(),
           dtypesIfCUDA=all_types_and(torch.float16, torch.bfloat16),
           supports_autograd=False,
           sample_inputs_func=sample_inputs_bitwise_shift),
    OpInfo('bitwise_right_shift',
           op=torch.bitwise_right_shift,
           dtypesIfCPU=all_types(),
           dtypesIfCUDA=all_types_and(torch.float16, torch.bfloat16),
           supports_autograd=False,
           sample_inputs_func=sample_inputs_bitwise_shift),
    OpInfo('cdist',
           dtypes=floating_types(),
           supports_out=False,
           supports_gradgrad=False,
           assert_autodiffed=False,
           sample_inputs_func=sample_inputs_cdist,
           ),
    UnaryUfuncInfo('ceil',
                   ref=np.ceil,
                   dtypes=floating_types_and(torch.bfloat16),
                   dtypesIfCUDA=floating_types_and(torch.half, torch.bfloat16),
                   supports_forward_ad=True,
                   assert_autodiffed=True),
    OpInfo('cholesky',
           dtypes=floating_and_complex_types(),
           check_batched_gradgrad=False,
           sample_inputs_func=sample_inputs_linalg_cholesky,
           gradcheck_wrapper=gradcheck_wrapper_hermitian_input,
           decorators=[skipCUDAIfNoMagma, skipCUDAIfRocm, skipCPUIfNoLapack],
           skips=(
               # Gradcheck for complex generates invalid inputs for this function
               DecorateInfo(unittest.skip("Skipped!"), 'TestGradients', 'test_forward_mode_AD', dtypes=complex_types()),)),
    OpInfo('cholesky_inverse',
           dtypes=floating_and_complex_types(),
           backward_dtypes=floating_types(),
           # TODO: RuntimeError: cholesky_inverse does not support automatic differentiation for outputs
           # with complex dtype.
           check_batched_gradgrad=False,
           sample_inputs_func=sample_inputs_linalg_cholesky_inverse,
           gradcheck_wrapper=gradcheck_wrapper_triangular_input,
           decorators=[skipCUDAIfNoMagma, skipCPUIfNoLapack],
           skips=(
               # TODO: FIXME: cholesky_inverse throws an error in forward when requires_grad=True
               #   for complex tensors
               DecorateInfo(unittest.skip("Skipped!"), 'TestCommon', 'test_dtypes'),
               # cholesky_inverse does not correctly warn when resizing out= inputs
               DecorateInfo(unittest.skip("Skipped!"), 'TestCommon', 'test_out'),)),
    OpInfo('chunk',
           dtypes=all_types_and_complex_and(torch.bool, torch.bfloat16, torch.float16),
           sample_inputs_func=sample_inputs_chunk,
           supports_out=False),
    OpInfo('clone',
           dtypes=all_types_and_complex_and(torch.bool, torch.bfloat16, torch.float16),
           sample_inputs_func=sample_inputs_clone,
           supports_forward_ad=True,
           supports_out=False),
    OpInfo('contiguous',
           op=lambda x, *args, **kwargs: x.contiguous(*args, **kwargs),
           dtypes=all_types_and_complex_and(torch.bool, torch.bfloat16, torch.float16),
           sample_inputs_func=sample_inputs_contiguous,
           supports_forward_ad=True,
           autodiff_fusible_nodes=['aten::contiguous'],
           assert_jit_shape_analysis=True,
           supports_out=False),
    OpInfo('symeig',
           dtypes=floating_and_complex_types(),
           check_batched_gradgrad=False,
           sample_inputs_func=sample_inputs_symeig,
           gradcheck_wrapper=gradcheck_wrapper_hermitian_input,
           decorators=[skipCUDAIfNoMagma, skipCUDAIfRocm, skipCPUIfNoLapack]),
    # NOTE: clamp has seperate opinfos for scalar min/max (unary op) vs. tensors
    OpInfo('clamp',
           aliases=('clip',),
           dtypes=all_types_and(torch.half, torch.bfloat16),
           dtypesIfCPU=all_types_and(torch.bfloat16),
           dtypesIfCUDA=all_types_and(torch.half, torch.bfloat16),
           assert_autodiffed=True,
           sample_inputs_func=sample_inputs_clamp),
    UnaryUfuncInfo('clamp',
                   variant_test_name='scalar',
                   aliases=('clip', ),
                   decorators=(precisionOverride({torch.bfloat16: 7e-2, torch.float16: 1e-2}),),
                   ref=np.clip,
                   dtypes=all_types_and(torch.bfloat16),
                   dtypesIfCUDA=all_types_and(torch.half, torch.bfloat16),
                   assert_autodiffed=True,
                   supports_forward_ad=True,
                   skips=(
                       # Reference: https://github.com/pytorch/pytorch/issues/54841
                       DecorateInfo(unittest.skip("Skipped!"), 'TestUnaryUfuncs', 'test_reference_numerics_extremal',
                                    device_type='cpu', dtypes=[torch.bfloat16]),
                   ),
                   sample_kwargs=sample_kwargs_clamp_scalar,
                   sample_inputs_func=sample_inputs_clamp_scalar),
    UnaryUfuncInfo('positive',
                   ref=np.positive,
                   dtypes=all_types_and_complex_and(torch.half, torch.bfloat16),
                   supports_out=False,
                   supports_forward_ad=True,
                   ),
    UnaryUfuncInfo('conj',
                   ref=np.conj,
                   dtypes=all_types_and_complex_and(torch.bool,
                                                    torch.bfloat16, torch.half),
                   supports_sparse=True,
                   supports_forward_ad=True,
                   supports_out=False),
    UnaryUfuncInfo('conj_physical',
                   ref=np.conj,
                   dtypes=all_types_and_complex_and(torch.bool,
                                                    torch.bfloat16, torch.half),
                   supports_forward_ad=True,
                   skips=(
                       DecorateInfo(unittest.skip("Skipped!"), 'TestJit', 'test_variant_consistency_jit', dtypes=(torch.float32, )),
                   )),
    OpInfo('resolve_conj',
           dtypes=all_types_and_complex_and(torch.bool, torch.half, torch.bfloat16),
           sample_inputs_func=sample_inputs_view_as_real,
           supports_forward_ad=True,
           supports_out=False,
           ),
    OpInfo('resolve_neg',
           dtypes=all_types_and_complex_and(torch.bool, torch.half, torch.bfloat16),
           sample_inputs_func=sample_inputs_view_as_real,
           supports_forward_ad=True,
           supports_out=False,
           ),
    OpInfo('view_as_real',
           dtypes=complex_types(),
           supports_forward_ad=True,
           sample_inputs_func=sample_inputs_view_as_real,
           test_conjugated_samples=False,
           ),
    OpInfo('view_as_complex',
           dtypes=floating_types_and(torch.half),
           supports_out=False,
           supports_forward_ad=True,
           test_neg_view=False,
           sample_inputs_func=sample_inputs_view_as_complex),
    OpInfo('complex',
           dtypes=floating_types(),
           sample_inputs_func=sample_inputs_complex,
           supports_forward_ad=True,
           ),
    OpInfo('copysign',
           dtypes=all_types_and(torch.bool, torch.half, torch.bfloat16),
           sample_inputs_func=sample_inputs_copysign,
           supports_inplace_autograd=False,
           supports_forward_ad=True,
           ),
    OpInfo('corrcoef',
           dtypes=all_types_and_complex(),
           dtypesIfCUDA=all_types_and_complex_and(torch.half, *[torch.bfloat16] if CUDA11OrLater else []),
           sample_inputs_func=sample_inputs_corrcoef,
           supports_out=False),
    UnaryUfuncInfo('cos',
                   ref=np.cos,
                   dtypes=all_types_and_complex_and(torch.bool, torch.bfloat16),
                   dtypesIfCUDA=all_types_and_complex_and(torch.bool, torch.half, torch.bfloat16),
                   assert_autodiffed=True,
                   handles_large_floats=False,
                   safe_casts_outputs=True,
                   supports_forward_ad=True,
                   decorators=(precisionOverride({torch.bfloat16: 1e-2}),),
                   skips=(
                       DecorateInfo(unittest.skip("Skipped!"), 'TestUnaryUfuncs', 'test_reference_numerics_extremal',
                                    dtypes=[torch.cfloat, torch.cdouble], active_if=IS_WINDOWS),
                       DecorateInfo(unittest.skip("Skipped!"), 'TestUnaryUfuncs', 'test_reference_numerics_extremal',
                                    device_type='cpu',
                                    dtypes=[torch.cfloat, torch.cdouble], active_if=IS_MACOS),
                   )),
    UnaryUfuncInfo('cosh',
                   ref=np_unary_ufunc_integer_promotion_wrapper(np.cosh),
                   dtypes=all_types_and_complex_and(torch.bool),
                   dtypesIfCPU=all_types_and_complex_and(torch.bool, torch.bfloat16),
                   dtypesIfCUDA=all_types_and_complex_and(torch.bool, torch.half, torch.bfloat16),
                   safe_casts_outputs=True,
                   assert_autodiffed=True,
                   supports_forward_ad=True,
                   skips=(
                       # Reference: https://github.com/pytorch/pytorch/issues/48641
                       DecorateInfo(unittest.skip("Skipped!"), 'TestUnaryUfuncs', 'test_reference_numerics_hard',
                                    device_type='cpu', dtypes=[torch.int8]),
                       DecorateInfo(unittest.skip("Skipped!"), 'TestUnaryUfuncs', 'test_reference_numerics_extremal',
                                    dtypes=[torch.cfloat, torch.cdouble], active_if=IS_WINDOWS),
                       DecorateInfo(unittest.skip("Skipped!"), 'TestUnaryUfuncs', 'test_reference_numerics_hard',
                                    dtypes=[torch.cfloat, torch.cdouble], active_if=IS_WINDOWS),
                       DecorateInfo(unittest.skip("Skipped!"), 'TestUnaryUfuncs', 'test_reference_numerics_extremal',
                                    device_type='cpu',
                                    dtypes=[torch.cfloat, torch.cdouble], active_if=IS_MACOS),
                       DecorateInfo(unittest.skip("Skipped!"), 'TestUnaryUfuncs', 'test_reference_numerics_hard',
                                    device_type='cpu',
                                    dtypes=[torch.cfloat, torch.cdouble], active_if=IS_MACOS),
                   )),
    OpInfo('cov',
           dtypes=all_types_and_complex_and(torch.half, torch.bfloat16),
           dtypesIfCUDA=all_types_and_complex_and(torch.half, *[torch.bfloat16] if CUDA11OrLater else []),
           backward_dtypesIfCUDA=all_types_and_complex_and(torch.half, *[torch.bfloat16] if CUDA11OrLater else []),
           sample_inputs_func=sample_inputs_cov,
           supports_out=False,
           supports_forward_ad=True,
           # JIT test not working for tensor kwargs (https://github.com/pytorch/pytorch/issues/58507)
           skips=(DecorateInfo(unittest.skip("Skipped!"), 'TestJit', 'test_variant_consistency_jit'),)),
    OpInfo('cross',
           dtypes=all_types_and_complex(),
           dtypesIfCPU=all_types_and_complex_and(torch.bfloat16),
           dtypesIfCUDA=all_types_and_complex_and(torch.half),
           sample_inputs_func=sample_inputs_cross,
           supports_forward_ad=True,
           skips=(
               # AssertionError: UserWarning not triggered :
               # Resized a non-empty tensor but did not warn about it.
               DecorateInfo(unittest.skip("Skipped!"), 'TestCommon', 'test_out'),
           )),
    OpInfo('cumsum',
           dtypesIfCPU=all_types_and_complex(),
           dtypesIfCUDA=all_types_and_complex_and(torch.half, torch.bfloat16),
           supports_forward_ad=True,
           skips=(
               # cumsum does not handle correctly out= dtypes
               DecorateInfo(unittest.skip("Skipped!"), 'TestCommon', 'test_out'),
           ),
           sample_inputs_func=sample_inputs_cumulative_ops),
    OpInfo('cumprod',
           dtypes=all_types_and_complex(),
           dtypesIfCUDA=all_types_and_complex_and(torch.float16, torch.bfloat16),
           supports_forward_ad=True,
           skips=(
               # cumprod does not handle correctly out= dtypes
               DecorateInfo(unittest.skip("Skipped!"), 'TestCommon', 'test_out',
                            dtypes=[torch.float32]),
           ),
           # gradgradcheck fails in fast_mode=True: #56275
           sample_inputs_func=sample_inputs_cumprod,
           gradcheck_fast_mode=False),
    OpInfo('cummax',
           dtypesIfCPU=all_types_and(torch.bool, torch.bfloat16),
           dtypesIfCUDA=all_types_and(torch.bool, torch.half, torch.bfloat16),
           sample_inputs_func=partial(sample_inputs_cumulative_ops, supports_dtype_kwargs=False),
           supports_forward_ad=True,
           gradcheck_nondet_tol=GRADCHECK_NONDET_TOL),
    OpInfo('cummin',
           dtypesIfCPU=all_types_and(torch.bool, torch.bfloat16),
           dtypesIfCUDA=all_types_and(torch.bool, torch.half, torch.bfloat16),
           sample_inputs_func=partial(sample_inputs_cumulative_ops, supports_dtype_kwargs=False),
           supports_forward_ad=True,
           gradcheck_nondet_tol=GRADCHECK_NONDET_TOL),
    UnaryUfuncInfo('deg2rad',
                   ref=np.radians,
                   decorators=(precisionOverride({torch.bfloat16: 7e-1,
                                                  torch.float16: 7e-1}),),
                   dtypes=all_types_and(torch.bool, torch.half, torch.bfloat16),
                   supports_forward_ad=True,
                   skips=(
                       # Reference: https://github.com/pytorch/pytorch/pull/51283#issuecomment-770614273
                       DecorateInfo(unittest.skip("Skipped!"), 'TestUnaryUfuncs', 'test_reference_numerics_hard',
                                    dtypes=[torch.bfloat16]),
                   ),
                   safe_casts_outputs=True),
    OpInfo('diff',
           op=torch.diff,
           dtypes=all_types_and_complex_and(torch.bool, torch.float16, torch.bfloat16),
           supports_forward_ad=True,
           sample_inputs_func=sample_inputs_diff),
    BinaryUfuncInfo('div',
                    aliases=('divide',),
                    variant_test_name='no_rounding_mode',
                    dtypes=all_types_and_complex_and(torch.bool, torch.half, torch.bfloat16),
                    sample_inputs_func=sample_inputs_binary_pwise,
                    supports_forward_ad=True,
                    assert_autodiffed=True,
                    rhs_make_tensor_kwargs=dict(exclude_zero=True)),
    BinaryUfuncInfo('div',
                    aliases=('divide',),
                    variant_test_name='trunc_rounding',
                    dtypes=all_types_and_complex_and(torch.bool, torch.half, torch.bfloat16),
                    sample_inputs_func=partial(sample_inputs_binary_pwise, rounding_mode="trunc"),
                    supports_forward_ad=True,
                    skips=(
                        # Reference: https://github.com/pytorch/pytorch/issues/59174
                        DecorateInfo(unittest.skip("Skipped!"), 'TestJit', 'test_variant_consistency_jit'),
                    ),
                    assert_autodiffed=True,
                    rhs_make_tensor_kwargs=dict(exclude_zero=True)),
    BinaryUfuncInfo('div',
                    aliases=('divide',),
                    variant_test_name='floor_rounding',
                    dtypes=all_types_and_complex_and(torch.bool, torch.half, torch.bfloat16),
                    sample_inputs_func=partial(sample_inputs_binary_pwise, rounding_mode="floor"),
                    supports_forward_ad=True,
                    skips=(
                        # Reference: https://github.com/pytorch/pytorch/issues/59174
                        DecorateInfo(unittest.skip("Skipped!"), 'TestJit', 'test_variant_consistency_jit'),
                    ),
                    assert_autodiffed=True,
                    rhs_make_tensor_kwargs=dict(exclude_zero=True)),
    BinaryUfuncInfo('true_divide',
                    dtypes=all_types_and_complex_and(torch.bool, torch.half, torch.bfloat16),
                    supports_forward_ad=True,
                    sample_inputs_func=sample_inputs_binary_pwise,
                    rhs_make_tensor_kwargs=dict(exclude_zero=True)),
    UnaryUfuncInfo('exp',
                   ref=np_unary_ufunc_integer_promotion_wrapper(np.exp),
                   dtypes=all_types_and_complex_and(torch.bool, torch.bfloat16),
                   dtypesIfCUDA=all_types_and_complex_and(torch.bool, torch.half, torch.bfloat16),
                   skips=(
                       # Reference: https://github.com/pytorch/pytorch/pull/50093#pullrequestreview-561791547
                       DecorateInfo(unittest.skip("Skipped!"), 'TestUnaryUfuncs', 'test_reference_numerics_extremal',
                                    dtypes=[torch.bfloat16]),
                       DecorateInfo(unittest.skip("Skipped!"), 'TestUnaryUfuncs', 'test_reference_numerics_hard',
                                    dtypes=[torch.bfloat16]),
                       DecorateInfo(unittest.skip("Skipped!"), 'TestUnaryUfuncs', 'test_reference_numerics_normal',
                                    dtypes=[torch.bfloat16]),
                       # Reference: https://github.com/pytorch/pytorch/issues/48010
                       DecorateInfo(unittest.skip("Skipped!"), 'TestUnaryUfuncs', 'test_reference_numerics_extremal',
                                    device_type='cpu', dtypes=[torch.cfloat, torch.cdouble]),
                       DecorateInfo(unittest.skip("Skipped!"), 'TestUnaryUfuncs', 'test_reference_numerics_hard',
                                    device_type='cpu', dtypes=[torch.cfloat, torch.cdouble]),
                   ),
                   assert_autodiffed=True,
                   supports_forward_ad=True,
                   safe_casts_outputs=True),
    OpInfo('expand',
           op=lambda self, shape: self.expand(shape),
           dtypes=all_types_and_complex_and(torch.bool, torch.half, torch.bfloat16),
           sample_inputs_func=sample_inputs_expand,
           supports_forward_ad=True,
           assert_jit_shape_analysis=True,
           supports_out=False),
    OpInfo('expand_as',
           op=lambda self, other: self.expand_as(other),
           dtypes=all_types_and_complex_and(torch.bool, torch.half, torch.bfloat16),
           supports_forward_ad=True,
           sample_inputs_func=sample_inputs_expand_as,
           skips=(
               # Because expand_as does not have a function variant.
               DecorateInfo(unittest.skip("Skipped!"), 'TestJit', 'test_variant_consistency_jit'),),
           supports_out=False),
    OpInfo('diag',
           dtypes=all_types_and_complex_and(torch.bool),
           dtypesIfCPU=all_types_and_complex_and(torch.bool),
           dtypesIfCUDA=all_types_and_complex_and(torch.bool, torch.half, torch.bfloat16),
           sample_inputs_func=sample_inputs_diag),
    OpInfo('diag_embed',
           dtypes=all_types_and_complex_and(torch.bool, torch.bfloat16, torch.float16),
           supports_out=False,
           supports_forward_ad=True,
           sample_inputs_func=sample_inputs_diagonal_diag_embed),
    OpInfo('diagonal',
           dtypes=all_types_and_complex_and(torch.bool, torch.bfloat16, torch.float16),
           supports_out=False,
           supports_forward_ad=True,
           sample_inputs_func=sample_inputs_diagonal_diag_embed),
    OpInfo('eq',
           dtypes=all_types_and_complex_and(torch.bool, torch.bfloat16, torch.float16),
           supports_autograd=False,
           sample_inputs_func=sample_inputs_comparison_ops),
    OpInfo('fmax',
           op=torch.fmax,
           dtypes=all_types_and(torch.float16, torch.bfloat16, torch.bool),
           supports_forward_ad=True,
           sample_inputs_func=sample_inputs_max_min_binary,),
    OpInfo('fmin',
           op=torch.fmin,
           dtypes=all_types_and(torch.float16, torch.bfloat16, torch.bool),
           supports_forward_ad=True,
           sample_inputs_func=sample_inputs_max_min_binary,),
    OpInfo('fmod',
           ref=np.fmod,
           dtypes=all_types_and(torch.float16),
           sample_inputs_func=sample_inputs_fmod_remainder),
    OpInfo('fmod',
           ref=np.fmod,
           variant_test_name='autodiffed',
           dtypes=all_types_and(torch.float16, torch.bool),
           assert_autodiffed=True,
           sample_inputs_func=partial(sample_inputs_fmod_remainder, autodiffed=True)),
    OpInfo('remainder',
           ref=np.remainder,
           dtypesIfCPU=all_types_and(torch.float16),
           dtypesIfCUDA=all_types_and(torch.float16, torch.bfloat16),
           supports_forward_ad=True,
           sample_inputs_func=sample_inputs_fmod_remainder),
    OpInfo('remainder',
           ref=np.remainder,
           variant_test_name='autodiffed',
           dtypesIfCPU=all_types_and(torch.float16, torch.bool),
           dtypesIfCUDA=all_types_and(torch.float16, torch.bool, torch.bfloat16),
           supports_forward_ad=True,
           assert_autodiffed=True,
           sample_inputs_func=partial(sample_inputs_fmod_remainder, autodiffed=True)),
    UnaryUfuncInfo('frac',
                   ref=lambda x: np.modf(x)[0],
                   dtypes=floating_types_and(torch.bfloat16, torch.float16),
                   dtypesIfCUDA=floating_types_and(torch.float16, torch.bfloat16),
                   assert_autodiffed=True,
                   supports_forward_ad=True,
                   # Reference for disabling extremals
                   # https://github.com/pytorch/pytorch/issues/51948
                   handles_extremals=False),
    SpectralFuncInfo('fft.fft',
                     aten_name='fft_fft',
                     ref=np.fft.fft,
                     ndimensional=False,
                     dtypes=all_types_and_complex_and(torch.bool),
                     default_test_dtypes=floating_and_complex_types()),
    SpectralFuncInfo('fft.fftn',
                     aten_name='fft_fftn',
                     ref=np.fft.fftn,
                     ndimensional=True,
                     dtypes=all_types_and_complex_and(torch.bool),
                     default_test_dtypes=floating_and_complex_types(),
                     decorators=[precisionOverride(
                         {torch.float: 1e-4, torch.cfloat: 1e-4})],),
    SpectralFuncInfo('fft.hfft',
                     aten_name='fft_hfft',
                     ref=np.fft.hfft,
                     ndimensional=False,
                     dtypes=all_types_and_complex_and(torch.bool),
                     default_test_dtypes=floating_and_complex_types(),
                     check_batched_gradgrad=False),
    SpectralFuncInfo('fft.rfft',
                     aten_name='fft_rfft',
                     ref=np.fft.rfft,
                     ndimensional=False,
                     dtypes=all_types_and(torch.bool),
                     default_test_dtypes=floating_and_complex_types(),
                     check_batched_grad=False,
                     check_batched_gradgrad=False),
    SpectralFuncInfo('fft.rfftn',
                     aten_name='fft_rfftn',
                     ref=np.fft.rfftn,
                     ndimensional=True,
                     dtypes=all_types_and(torch.bool),
                     default_test_dtypes=floating_and_complex_types(),
                     check_batched_grad=False,
                     check_batched_gradgrad=False,
                     decorators=[precisionOverride({torch.float: 1e-4})],),
    SpectralFuncInfo('fft.ifft',
                     aten_name='fft_ifft',
                     ref=np.fft.ifft,
                     ndimensional=False,
                     dtypes=all_types_and_complex_and(torch.bool),
                     default_test_dtypes=floating_and_complex_types()),
    SpectralFuncInfo('fft.ifftn',
                     aten_name='fft_ifftn',
                     ref=np.fft.ifftn,
                     ndimensional=True,
                     dtypes=all_types_and_complex_and(torch.bool),
                     default_test_dtypes=floating_and_complex_types(),
                     decorators=[
                         DecorateInfo(
                             precisionOverride({torch.float: 1e-4, torch.cfloat: 1e-4}),
                             'TestFFT', 'test_reference_nd')],
                     ),
    SpectralFuncInfo('fft.ihfft',
                     aten_name='fft_ihfft',
                     ref=np.fft.ihfft,
                     ndimensional=False,
                     dtypes=all_types_and(torch.bool),
                     default_test_dtypes=floating_types(),
                     check_batched_grad=False),
    SpectralFuncInfo('fft.irfft',
                     aten_name='fft_irfft',
                     ref=np.fft.irfft,
                     ndimensional=False,
                     dtypes=all_types_and_complex_and(torch.bool),
                     default_test_dtypes=floating_and_complex_types(),
                     check_batched_gradgrad=False),
    SpectralFuncInfo('fft.irfftn',
                     aten_name='fft_irfftn',
                     ref=np.fft.irfftn,
                     ndimensional=True,
                     dtypes=all_types_and_complex_and(torch.bool),
                     default_test_dtypes=floating_and_complex_types(),
                     check_batched_gradgrad=False,
                     decorators=[
                         DecorateInfo(
                             precisionOverride({torch.float: 1e-4, torch.cfloat: 1e-4}),
                             'TestFFT', 'test_reference_nd')],
                     ),
    UnaryUfuncInfo('floor',
                   ref=np.floor,
                   dtypes=floating_types_and(torch.bfloat16),
                   dtypesIfCUDA=floating_types_and(torch.half, torch.bfloat16),
                   supports_forward_ad=True,
                   assert_autodiffed=True),
    OpInfo('flip',
           op=torch.flip,
           dtypes=all_types_and_complex_and(torch.bool, torch.half, torch.bfloat16),
           sample_inputs_func=sample_inputs_flip,
           supports_forward_ad=True,
           supports_out=False),
    OpInfo('fliplr',
           op=torch.fliplr,
           dtypes=all_types_and_complex_and(torch.bool, torch.half, torch.bfloat16),
           sample_inputs_func=sample_inputs_fliplr_flipud,
           supports_forward_ad=True,
           supports_out=False),
    OpInfo('flipud',
           op=torch.flipud,
           dtypes=all_types_and_complex_and(torch.bool, torch.half, torch.bfloat16),
           sample_inputs_func=sample_inputs_fliplr_flipud,
           supports_forward_ad=True,
           supports_out=False),
    UnaryUfuncInfo('i0',
                   ref=np_unary_ufunc_integer_promotion_wrapper(
                       scipy.special.i0) if TEST_SCIPY else _NOTHING,
                   aliases=('special.i0',),
                   decorators=(precisionOverride({torch.bfloat16: 3e-1,
                                                  torch.float16: 5e-1}),),
                   backward_dtypesIfCPU=floating_types(),
                   backward_dtypesIfCUDA=floating_types(),
                   backward_dtypesIfROCM=floating_types(),
                   dtypes=all_types_and(torch.bool, torch.bfloat16),
                   dtypesIfCUDA=all_types_and(torch.bool, torch.half, torch.bfloat16),
                   safe_casts_outputs=True,
                   sample_inputs_func=sample_inputs_i0_i1),
    UnaryUfuncInfo('special.i0e',
                   aten_name='special_i0e',
                   ref=scipy.special.i0e if TEST_SCIPY else _NOTHING,
                   decorators=(precisionOverride({torch.bfloat16: 3e-1,
                                                  torch.float16: 3e-1}),),
                   backward_dtypesIfCPU=floating_types(),
                   backward_dtypesIfCUDA=floating_types(),
                   backward_dtypesIfROCM=floating_types(),
                   dtypes=all_types_and(torch.bool, torch.bfloat16),
                   dtypesIfCUDA=all_types_and(torch.bool, torch.half, torch.bfloat16),
                   sample_inputs_func=sample_inputs_i0_i1,
                   safe_casts_outputs=True),
    UnaryUfuncInfo('special.i1',
                   aten_name='special_i1',
                   ref=np_unary_ufunc_integer_promotion_wrapper(scipy.special.i1) if TEST_SCIPY else _NOTHING,
                   decorators=(precisionOverride({torch.float: 1e-4}),),
                   dtypes=all_types_and(torch.bool),
                   dtypesIfCPU=all_types_and(torch.bool),
                   dtypesIfCUDA=all_types_and(torch.bool),
                   sample_inputs_func=sample_inputs_i0_i1,
                   safe_casts_outputs=True),
    UnaryUfuncInfo('special.i1e',
                   aten_name='special_i1e',
                   ref=scipy.special.i1e if TEST_SCIPY else _NOTHING,
                   dtypes=all_types_and(torch.bool),
                   dtypesIfCPU=all_types_and(torch.bool),
                   dtypesIfCUDA=all_types_and(torch.bool),
                   sample_inputs_func=sample_inputs_i0_i1,
                   safe_casts_outputs=True),
    UnaryUfuncInfo('special.ndtr',
                   aten_name='special_ndtr',
                   decorators=(precisionOverride({torch.bfloat16: 5e-3,
                                                  torch.float16: 5e-4}),),
                   ref=scipy.special.ndtr if TEST_SCIPY else _NOTHING,
                   dtypes=all_types_and(torch.bool, torch.bfloat16),
                   dtypesIfCUDA=all_types_and(torch.bool, torch.bfloat16, torch.float16),
                   safe_casts_outputs=True),
<<<<<<< HEAD
    OpInfo('floor_divide',
           dtypes=all_types_and(torch.half, torch.bfloat16),
           ref=np.floor_divide,
           sample_inputs_func=sample_inputs_floor_divide,
           supports_autograd=False,
           ),
=======
    BinaryUfuncInfo('floor_divide',
                    dtypes=all_types_and(torch.half, torch.bfloat16),
                    sample_inputs_func=sample_inputs_binary_pwise,
                    supports_autograd=False,
                    rhs_make_tensor_kwargs=dict(exclude_zero=True),
                    ),
>>>>>>> ddb0c824
    UnaryUfuncInfo('frexp',
                   op=torch.frexp,
                   ref=np.frexp,
                   dtypes=floating_types_and(torch.half),
                   dtypesIfCPU=floating_types_and(torch.half, torch.bfloat16),
                   # skip testing torch.frexp as it is not supported by ROCm platform yet
                   decorators=[skipCUDAIfRocm],
                   supports_out=False,
                   supports_forward_ad=True,
                   skips=(
                       # skips below tests as torch.frexp returns tuple-like (mantissa, exponent) as outputs,
                       # while theses tests currently requires output to a single tensor.
                       DecorateInfo(unittest.skip("Skipped!"), 'TestUnaryUfuncs', 'test_batch_vs_slicing'),
                       DecorateInfo(unittest.skip("Skipped!"), 'TestUnaryUfuncs', 'test_contig_vs_every_other'),
                       DecorateInfo(unittest.skip("Skipped!"), 'TestUnaryUfuncs', 'test_contig_vs_transposed'),
                       DecorateInfo(unittest.skip("Skipped!"), 'TestUnaryUfuncs', 'test_non_contig_expand'),
                       DecorateInfo(unittest.skip("Skipped!"), 'TestUnaryUfuncs', 'test_variant_consistency'),

                       # skips test_reference_numerics due to error in Windows CI.
                       # The np.frexp returns exponent as np.intc dtype on Windows platform,
                       # and np.intc does not have the correspond torch dtype
                       DecorateInfo(unittest.skip("Skipped!"), 'TestUnaryUfuncs', 'test_reference_numerics_normal',
                                    active_if=IS_WINDOWS),
                       DecorateInfo(unittest.skip("Skipped!"), 'TestUnaryUfuncs', 'test_reference_numerics_hard',
                                    active_if=IS_WINDOWS),
                       DecorateInfo(unittest.skip("Skipped!"), 'TestUnaryUfuncs', 'test_reference_numerics_extremal',
                                    active_if=IS_WINDOWS),
                   )),
    OpInfo('ge',
           aliases=('greater_equal',),
           dtypes=all_types_and(torch.bool, torch.bfloat16, torch.float16),
           supports_autograd=False,
           sample_inputs_func=sample_inputs_comparison_ops),
    OpInfo('geqrf',
           dtypes=floating_and_complex_types(),
           dtypesIfCPU=floating_and_complex_types(),
           supports_autograd=False,
           sample_inputs_func=sample_inputs_geqrf,
           decorators=[skipCUDAIfNoMagma, skipCUDAIfRocm, skipCPUIfNoLapack],),
    OpInfo('gt',
           aliases=('greater',),
           dtypes=all_types_and(torch.bool, torch.bfloat16, torch.float16),
           supports_autograd=False,
           sample_inputs_func=sample_inputs_comparison_ops),
    UnaryUfuncInfo('imag',
                   ref=np.imag,
                   dtypes=complex_types(),
                   supports_out=False,
                   supports_forward_ad=True,
                   skips=(
                       # Skip since real and imag don't have out variants.
                       DecorateInfo(unittest.skip("Skipped!"), 'TestUnaryUfuncs', 'test_out_arg_all_dtypes'),
                   )),
    OpInfo('gradient',
           dtypes=floating_and_complex_types_and(torch.int8, torch.int16,
                                                 torch.int32, torch.int64,
                                                 torch.bfloat16, torch.half),
           supports_out=False,
           supports_forward_ad=True,
           skips=(
               # following tests give a runtime error with undefined value tensor
               # see discussion : https://github.com/pytorch/pytorch/issues/56660
               DecorateInfo(unittest.skip("Skipped!"), 'TestJit', 'test_variant_consistency_jit',
                            dtypes=(torch.float32, torch.complex64)),
           ),
           supports_inplace_autograd=False,
           sample_inputs_func=sample_inputs_gradient),
    OpInfo('inverse',
           op=torch.inverse,
           dtypes=floating_and_complex_types(),
           check_batched_gradgrad=False,
           gradcheck_nondet_tol=GRADCHECK_NONDET_TOL,
           sample_inputs_func=sample_inputs_linalg_invertible,
           decorators=[skipCUDAIfNoMagmaAndNoCusolver, skipCUDAIfRocm, skipCPUIfNoLapack]),
    OpInfo('isin',
           dtypesIfCPU=all_types(),
           dtypesIfCUDA=all_types_and(torch.half),
           supports_autograd=False,
           sample_inputs_func=sample_inputs_isin),
    OpInfo('kthvalue',
           dtypes=all_types(),
           dtypesIfCPU=all_types_and(torch.bfloat16),
           dtypesIfCUDA=all_types_and(torch.float16),
           supports_forward_ad=True,
           sample_inputs_func=sample_inputs_kthvalue),
    OpInfo('le',
           aliases=('less_equal',),
           dtypes=all_types_and(torch.bool, torch.bfloat16, torch.float16),
           supports_autograd=False,
           sample_inputs_func=sample_inputs_comparison_ops),
    OpInfo('linalg.det',
           op=torch.linalg.det,
           aliases=('det', ),
           dtypes=floating_and_complex_types(),
           backward_dtypes=floating_and_complex_types(),
           aten_name='linalg_det',
           sample_inputs_func=sample_inputs_linalg_det,
           decorators=[skipCUDAIfNoMagma, skipCPUIfNoLapack, skipCUDAIfRocm],
           supports_inplace_autograd=False),
    OpInfo('linalg.det',
           op=torch.linalg.det,
           variant_test_name='singular',
           aliases=('det', ),
           dtypes=double_types(),
           backward_dtypes=double_types(),
           aten_name='linalg_det',
           sample_inputs_func=sample_inputs_linalg_det_singular,
           decorators=[skipCUDAIfNoMagma, skipCPUIfNoLapack, skipCUDAIfRocm],
           supports_inplace_autograd=False,
           skips=(
               # Will be removed once https://github.com/pytorch/pytorch/issues/62328 is fixed
               # Probable fix (open PR): https://github.com/pytorch/pytorch/pull/62570
               DecorateInfo(unittest.skip("Skipped!"), 'TestGradients', 'test_fn_grad', device_type='cuda',
                            dtypes=(torch.complex128,)),
               DecorateInfo(unittest.skip("Skipped!"), 'TestCommon', 'test_dtypes'),
               DecorateInfo(unittest.skip("Skipped!"), 'TestGradients', 'test_fn_gradgrad'),
               # This test fails because singular inputs cannot be reliably
               # generated unless we're using double types
               DecorateInfo(unittest.skip("Skipped!"), 'TestOpInfo', 'test_unsupported_dtypes'),
               DecorateInfo(unittest.skip("Skipped!"), 'TestOpInfo', 'test_unsupported_backward',
                            dtypes=(torch.float32, torch.complex64,)),
           )),
    OpInfo('linalg.cholesky',
           aten_name='linalg_cholesky',
           dtypes=floating_and_complex_types(),
           # TODO: RuntimeError: While computing batched gradients,
           # got: vmap: Calling Tensor.as_strided is not supported
           # unless the batch dims being vmapped over are at the front of the tensor (in memory layout).
           check_batched_gradgrad=False,
           supports_forward_ad=True,
           sample_inputs_func=sample_inputs_linalg_cholesky,
           gradcheck_wrapper=gradcheck_wrapper_hermitian_input,
           decorators=[skipCUDAIfNoMagmaAndNoCusolver, skipCUDAIfRocm, skipCPUIfNoLapack],
           skips=(
               # Gradcheck for complex generates invalid inputs for this function
               DecorateInfo(unittest.skip("Skipped!"), 'TestGradients', 'test_forward_mode_AD', dtypes=complex_types()),),
           ),
    OpInfo('linalg.cholesky_ex',
           aten_name='linalg_cholesky_ex',
           dtypes=floating_and_complex_types(),
           check_batched_gradgrad=False,
           supports_forward_ad=True,
           sample_inputs_func=sample_inputs_linalg_cholesky,
           gradcheck_wrapper=gradcheck_wrapper_hermitian_input,
           decorators=[skipCUDAIfNoMagmaAndNoCusolver, skipCUDAIfRocm, skipCPUIfNoLapack],
           skips=(
               # Gradcheck for complex generates invalid inputs for this function
               DecorateInfo(unittest.skip("Skipped!"), 'TestGradients', 'test_forward_mode_AD', dtypes=complex_types()),),
           ),
    OpInfo('linalg.cond',
           aten_name='linalg_cond',
           dtypes=floating_and_complex_types(),
           sample_inputs_func=sample_inputs_linalg_cond,
           check_batched_gradgrad=False,
           gradcheck_nondet_tol=GRADCHECK_NONDET_TOL,
           decorators=[skipCUDAIfNoMagmaAndNoCusolver, skipCUDAIfRocm, skipCPUIfNoLapack],
           ),
    OpInfo('linalg.eig',
           aten_name='linalg_eig',
           op=torch.linalg.eig,
           dtypes=floating_and_complex_types(),
           check_batched_gradgrad=False,
           sample_inputs_func=sample_inputs_linalg_eig,
           decorators=[skipCUDAIfNoMagma, skipCUDAIfRocm, skipCPUIfNoLapack]),
    OpInfo('linalg.eigvals',
           aten_name='linalg_eigvals',
           op=torch.linalg.eigvals,
           dtypes=floating_and_complex_types(),
           check_batched_gradgrad=False,
           sample_inputs_func=sample_inputs_linalg_invertible,
           decorators=[skipCUDAIfNoMagma, skipCUDAIfRocm, skipCPUIfNoLapack]),
    OpInfo('linalg.eigh',
           aten_name='linalg_eigh',
           dtypes=floating_and_complex_types(),
           check_batched_gradgrad=False,
           supports_forward_ad=True,
           sample_inputs_func=sample_inputs_linalg_eigh,
           gradcheck_wrapper=gradcheck_wrapper_hermitian_input,
           decorators=[skipCUDAIfNoMagma, skipCUDAIfRocm, skipCPUIfNoLapack],
           skips=(
               # Gradcheck for complex hangs for this function, therefore it raises NotImplementedError for now
               DecorateInfo(unittest.skip("Skipped!"), 'TestGradients', 'test_forward_mode_AD', dtypes=complex_types()),),
           ),
    OpInfo('linalg.eigvalsh',
           aten_name='linalg_eigvalsh',
           dtypes=floating_and_complex_types(),
           check_batched_gradgrad=False,
           sample_inputs_func=sample_inputs_linalg_eigh,
           gradcheck_wrapper=gradcheck_wrapper_hermitian_input,
           decorators=[skipCUDAIfNoMagma, skipCUDAIfRocm, skipCPUIfNoLapack],
           skips=(
               # Gradcheck hangs for this function
               DecorateInfo(unittest.skip("Skipped!"), 'TestGradients', 'test_forward_mode_AD'),),
           ),
    OpInfo('linalg.householder_product',
           aten_name='linalg_householder_product',
           op=torch.linalg.householder_product,
           aliases=('orgqr', ),
           dtypes=floating_and_complex_types(),
           # TODO: backward uses in-place operations that vmap doesn't like
           check_batched_grad=False,
           check_batched_gradgrad=False,
           sample_inputs_func=sample_inputs_householder_product,
           decorators=[skipCUDAIfNoCusolver, skipCUDAIfRocm, skipCPUIfNoLapack]),
    OpInfo('linalg.lstsq',
           aten_name='linalg_lstsq',
           op=torch.linalg.lstsq,
           dtypes=floating_and_complex_types(),
           supports_out=True,
           sample_inputs_func=sample_inputs_linalg_lstsq,
           supports_autograd=False,
           decorators=[skipCUDAIfNoMagma, skipCPUIfNoLapack],
           skips=(
               DecorateInfo(unittest.skip("Skipped!"), 'TestJit', 'test_variant_consistency_jit'),
           )),
    OpInfo('linalg.matrix_power',
           aliases=('matrix_power',),
           aten_name='linalg_matrix_power',
           dtypes=floating_and_complex_types(),
           supports_inplace_autograd=False,
           supports_forward_ad=True,
           decorators=[skipCUDAIfNoMagmaAndNoCusolver, skipCPUIfNoLapack, skipCUDAIfRocm],
           sample_inputs_func=sample_inputs_linalg_matrix_power,
           gradcheck_nondet_tol=GRADCHECK_NONDET_TOL),
    OpInfo('linalg.multi_dot',
           # Need this lambda because gradcheck does not work with TensorList inputs
           aten_name='linalg_multi_dot',
           dtypes=floating_and_complex_types_and(torch.half),
           dtypesIfCPU=all_types_and_complex_and(torch.half, torch.bfloat16),
           dtypesIfCUDA=floating_and_complex_types_and(torch.half, *[torch.bfloat16] if CUDA11OrLater else []),
           supports_inplace_autograd=False,
           # Batched grad checks fail for empty input tensors (see https://github.com/pytorch/pytorch/issues/53407)
           check_batched_grad=False,
           check_batched_gradgrad=False,
           supports_forward_ad=True,
           sample_inputs_func=sample_inputs_linalg_multi_dot,
           gradcheck_nondet_tol=GRADCHECK_NONDET_TOL,
           ),
    OpInfo('linalg.norm',
           op=torch.linalg.norm,
           dtypes=floating_and_complex_types_and(torch.float16, torch.bfloat16),
           decorators=[skipCUDAIfNoMagma, skipCPUIfNoLapack],
           sample_inputs_func=sample_inputs_linalg_norm,
           aten_name='linalg_norm',
           skips=(
               # linalg.norm does not correctly warn when resizing out= inputs
               DecorateInfo(unittest.skip("Skipped!"), 'TestCommon', 'test_out'),
           )),
    OpInfo('linalg.matrix_norm',
           aten_name='linalg_matrix_norm',
           dtypes=floating_and_complex_types(),
           decorators=[skipCUDAIfNoMagma, skipCPUIfNoLapack],
           sample_inputs_func=sample_inputs_linalg_matrix_norm,
           skips=(
               # linalg.matrix_norm does not correctly warn when resizing out= inputs
               DecorateInfo(unittest.skip("Skipped!"), 'TestCommon', 'test_out'),
           )),
    OpInfo('linalg.qr',
           aten_name='linalg_qr',
           op=torch.linalg.qr,
           dtypes=floating_and_complex_types(),
           # batched gradients do not work for empty inputs
           # https://github.com/pytorch/pytorch/issues/50743#issuecomment-767376085
           check_batched_gradgrad=False,
           sample_inputs_func=sample_inputs_linalg_qr,
           decorators=[skipCUDAIfNoMagma, skipCUDAIfRocm, skipCPUIfNoLapack]),
    OpInfo('linalg.slogdet',
           aten_name='linalg_slogdet',
           op=torch.linalg.slogdet,
           dtypes=floating_and_complex_types(),
           sample_inputs_func=sample_inputs_linalg_slogdet,
           decorators=[skipCUDAIfNoMagma, skipCUDAIfRocm, skipCPUIfNoLapack]),
    OpInfo('linalg.vector_norm',
           op=torch.linalg.vector_norm,
           dtypes=floating_and_complex_types_and(torch.float16, torch.bfloat16),
           decorators=[skipCUDAIfNoMagma, skipCPUIfNoLapack],
           sample_inputs_func=sample_inputs_linalg_vector_norm,
           aten_name='linalg_vector_norm',
           skips=(
               # linalg.vector_norm does not correctly warn when resizing out= inputs
               DecorateInfo(unittest.skip("Skipped!"), 'TestCommon', 'test_out'),
           )),
    UnaryUfuncInfo('log',
                   ref=np.log,
                   domain=(0, None),
                   dtypes=all_types_and_complex_and(torch.bool, torch.bfloat16),
                   dtypesIfCUDA=all_types_and_complex_and(torch.bool, torch.half, torch.bfloat16),
                   assert_autodiffed=True,
                   safe_casts_outputs=True,
                   supports_forward_ad=True,
                   decorators=(precisionOverride({torch.bfloat16: 5e-2}),),
                   skips=(
                       DecorateInfo(unittest.skip("Skipped!"), 'TestUnaryUfuncs', 'test_reference_numerics_extremal',
                                    device_type='cpu', dtypes=[torch.cfloat, torch.cdouble],
                                    active_if=IS_WINDOWS),
                   )),
    UnaryUfuncInfo('log10',
                   ref=np.log10,
                   domain=(0, None),
                   decorators=(precisionOverride({torch.bfloat16: 5e-2}),),
                   dtypes=all_types_and_complex_and(torch.bool, torch.bfloat16),
                   assert_autodiffed=True,
                   dtypesIfCUDA=all_types_and_complex_and(torch.bool, torch.half, torch.bfloat16),
                   safe_casts_outputs=True,
                   supports_forward_ad=True,
                   skips=(
                       DecorateInfo(unittest.skip("Skipped!"), 'TestUnaryUfuncs', 'test_reference_numerics_extremal',
                                    device_type='cpu', dtypes=[torch.cfloat, torch.cdouble],
                                    active_if=IS_WINDOWS),
                   )),
    UnaryUfuncInfo('log1p',
                   ref=np.log1p,
                   aliases=('special.log1p',),
                   domain=(-1, None),
                   dtypes=all_types_and(torch.bool, torch.bfloat16),
                   dtypesIfCUDA=all_types_and(torch.bool, torch.half, torch.bfloat16),
                   decorators=(precisionOverride({torch.bfloat16: 1e-1}),),
                   safe_casts_outputs=True,
                   supports_forward_ad=True,
                   assert_autodiffed=True),
    UnaryUfuncInfo('log2',
                   ref=np.log2,
                   domain=(0, None),
                   dtypes=all_types_and_complex_and(torch.bool, torch.bfloat16),
                   dtypesIfCUDA=all_types_and_complex_and(torch.bool, torch.half, torch.bfloat16),
                   assert_autodiffed=True,
                   safe_casts_outputs=True,
                   supports_forward_ad=True,
                   decorators=(precisionOverride({torch.bfloat16: 1e-1}),),
                   skips=(
                       DecorateInfo(unittest.skip("Skipped!"), 'TestUnaryUfuncs', 'test_reference_numerics_extremal',
                                    dtypes=[torch.cfloat, torch.cdouble]),
                       DecorateInfo(unittest.skip("Skipped!"), 'TestUnaryUfuncs', 'test_reference_numerics_normal',
                                    dtypes=[torch.cfloat, torch.cdouble]),
                   )),
    OpInfo('logaddexp',
           dtypes=floating_types(),
           dtypesIfCUDA=floating_types_and(torch.bfloat16),
           dtypesIfROCM=floating_types_and(torch.bfloat16),
           supports_forward_ad=True,
           sample_inputs_func=lambda op_info, device, dtype, requires_grad=False, **kwargs:
           (SampleInput(make_tensor((S, S), device, dtype, requires_grad=requires_grad),
                        args=(make_tensor((S, S), device, dtype, requires_grad=requires_grad),)),)),
    OpInfo('logaddexp2',
           dtypes=floating_types(),
           dtypesIfCUDA=floating_types_and(torch.bfloat16),
           dtypesIfROCM=floating_types_and(torch.bfloat16),
           supports_forward_ad=True,
           sample_inputs_func=lambda op_info, device, dtype, requires_grad=False, **kwargs:
           (SampleInput(make_tensor((S, S), device, dtype, requires_grad=requires_grad),
                        args=(make_tensor((S, S), device, dtype, requires_grad=requires_grad),)),)),
    UnaryUfuncInfo('logical_not',
                   ref=np.logical_not,
                   decorators=(precisionOverride({torch.bfloat16: 7e-1,
                                                  torch.float16: 5e-1}),),
                   dtypes=all_types_and_complex_and(torch.bool, torch.half, torch.bfloat16),
                   safe_casts_outputs=True,
                   supports_autograd=False,
                   skips=(
                       # The function variant always returns BoolTensor
                       # while the inplace variant preserves the input dtype.
                       # >>> t = torch.randn(3)
                       # >>> torch.logical_not(t)
                       # tensor([False, False, False])
                       # >>> torch.logical_not(t).dtype
                       # torch.bool
                       # >>> t.logical_not_().dtype
                       # torch.float32
                       DecorateInfo(unittest.skip("Skipped!"), 'TestUnaryUfuncs', 'test_variant_consistency',
                                    dtypes=all_types_and_complex_and(torch.half, torch.bfloat16)),
                       DecorateInfo(unittest.skip("Skipped!"), 'TestCommon', 'test_variant_consistency_eager',
                                    dtypes=all_types_and_complex_and(torch.half, torch.bfloat16)),
                   )),
    OpInfo('lt',
           aliases=('less',),
           dtypes=all_types_and(torch.bool, torch.bfloat16, torch.float16),
           supports_autograd=False,
           sample_inputs_func=sample_inputs_comparison_ops),
    OpInfo('lu',
           op=torch.lu,
           dtypes=floating_and_complex_types(),
           supports_inplace_autograd=False,
           # we use in-place operations which cannot be avoided.
           # This causes vmap failures, hence we skip batched gradient checks
           check_batched_grad=False,
           check_batched_gradgrad=False,
           supports_forward_ad=True,
           supports_out=False,
           sample_inputs_func=sample_inputs_lu,
           decorators=[skipCUDAIfNoMagmaAndNoCusolver, skipCUDAIfRocm, skipCPUIfNoLapack],
           skips=(
               # we skip jit tests because `lu` is a torch function
               DecorateInfo(unittest.skip("Skipped!"), 'TestJit', 'test_variant_consistency_jit'),
           )),
    OpInfo('lu_solve',
           op=torch.lu_solve,
           dtypes=floating_and_complex_types(),
           check_batched_gradgrad=False,
           supports_forward_ad=True,
           sample_inputs_func=sample_inputs_lu_solve,
           decorators=[skipCUDAIfNoMagmaAndNoCusolver, skipCUDAIfRocm, skipCPUIfNoLapack]),
    OpInfo('lu_unpack',
           op=torch.lu_unpack,
           dtypes=floating_and_complex_types(),
           supports_inplace_autograd=False,
           # we use in-place operations which cannot be avoided.
           # This causes vmap failures, hence we skip batched gradient checks
           check_batched_grad=False,
           supports_out=True,
           sample_inputs_func=sample_inputs_lu_unpack,
           decorators=[skipCUDAIfNoMagmaAndNoCusolver, skipCUDAIfRocm, skipCPUIfNoLapack],
           skips=(
               # cuda gradchecks are slow
               # see discussion https://github.com/pytorch/pytorch/pull/47761#issuecomment-747316775
               DecorateInfo(unittest.skip("Skipped!"), 'TestGradients', 'test_fn_gradgrad', device_type='cuda'),
           )),
    OpInfo('masked_fill',
           dtypes=all_types_and_complex_and(torch.bool, torch.half, torch.bfloat16),
           sample_inputs_func=sample_inputs_masked_fill,
           supports_forward_ad=True,
           supports_out=False),
    OpInfo('masked_scatter',
           dtypes=all_types_and_complex_and(torch.bool, torch.half, torch.bfloat16),
           sample_inputs_func=sample_inputs_masked_scatter,
           supports_forward_ad=True,
           supports_out=False),
    OpInfo('masked_select',
           dtypes=all_types_and_complex_and(torch.bool, torch.half, torch.bfloat16),
           supports_forward_ad=True,
           sample_inputs_func=sample_inputs_masked_select),
    OpInfo('matrix_exp',
           dtypesIfCPU=floating_and_complex_types_and(torch.bfloat16),
           dtypesIfCUDA=floating_and_complex_types_and(torch.float16, *[torch.bfloat16] if CUDA11OrLater else []),
           sample_inputs_func=sample_inputs_matrix_exp,
           supports_out=False,
           ),
    OpInfo('matmul',
           aliases=('linalg.matmul',),
           dtypes=floating_types(),
           dtypesIfCPU=all_types_and_complex_and(torch.bfloat16),
           dtypesIfCUDA=floating_and_complex_types_and(torch.float16, *[torch.bfloat16] if CUDA11OrLater else []),
           dtypesIfROCM=floating_types_and(torch.half, torch.bfloat16),
           backward_dtypesIfCUDA=floating_and_complex_types_and(torch.float16,
                                                                *[torch.bfloat16] if (SM60OrLater and CUDA11OrLater) else []),
           assert_autodiffed=True,
           assert_jit_shape_analysis=True,
           sample_inputs_func=sample_inputs_matmul,
           skips=(
               # matmul does not correctly warn when resizing out= inputs
               DecorateInfo(unittest.skip("Skipped!"), 'TestCommon', 'test_out'),
           )),
    OpInfo('max',
           variant_test_name='reduction_with_dim',
           dtypes=all_types_and(torch.float16, torch.bfloat16, torch.bool),
           sample_inputs_func=sample_inputs_max_min_reduction_with_dim,
           supports_forward_ad=True,
           skips=(
               # max does not correctly warn when resizing out= inputs
               DecorateInfo(unittest.skip("Skipped!"), 'TestCommon', 'test_out'),)),
    OpInfo('max',
           variant_test_name='reduction_no_dim',
           dtypes=all_types_and(torch.float16, torch.bfloat16, torch.bool),
           supports_out=False,
           supports_forward_ad=True,
           sample_inputs_func=sample_inputs_max_min_reduction_no_dim,),
    OpInfo('median',
           dtypes=all_types(),
           dtypesIfCPU=all_types_and(torch.bfloat16),
           dtypesIfCUDA=all_types_and(torch.float16),
           # TODO: some signatures of median do support out
           supports_out=False,
           sample_inputs_func=partial(sample_inputs_reduction, supports_multiple_dims=False)),
    OpInfo('nanmedian',
           dtypes=all_types(),
           dtypesIfCPU=all_types_and(torch.bfloat16),
           dtypesIfCUDA=all_types_and(torch.float16),
           # TODO: some signatures of nanmedian do support out
           supports_out=False,
           sample_inputs_func=partial(sample_inputs_reduction, supports_multiple_dims=False)),
    OpInfo('var_mean',
           dtypes=floating_and_complex_types_and(torch.half),
           dtypesIfCPU=floating_and_complex_types_and(torch.half, torch.bfloat16),
           dtypesIfCUDA=floating_and_complex_types_and(torch.half, torch.bfloat16),
           sample_inputs_func=partial(sample_inputs_reduction, supports_multiple_dims=False),
           backward_dtypes=floating_types_and(torch.half),
           backward_dtypesIfCPU=floating_types_and(torch.half, torch.bfloat16),
           backward_dtypesIfCUDA=floating_types_and(torch.half),
           # TODO: some signatures of var_mean do support out
           supports_out=False,
           supports_forward_ad=True,
           skips=(
               # TODO: FIXME: complex inputs requiring grad error in forward
               DecorateInfo(unittest.skip("Skipped!"), 'TestCommon', 'test_dtypes'),
               # TODO: review with var_mean tests in test_autograd.py
               DecorateInfo(unittest.skip("Skipped!"), 'TestJit', 'test_variant_consistency_jit'),
               DecorateInfo(unittest.skip("Skipped!"), 'TestGradients', 'test_fn_grad'),
               DecorateInfo(unittest.skip("Skipped!"), 'TestGradients', 'test_fn_gradgrad'),
               DecorateInfo(unittest.skip("Skipped!"), 'TestGradients', 'test_forward_mode_AD'))),
    OpInfo('std_mean',
           dtypes=floating_and_complex_types_and(torch.half),
           dtypesIfCPU=floating_and_complex_types_and(torch.half, torch.bfloat16),
           dtypesIfCUDA=floating_and_complex_types_and(torch.half, torch.bfloat16),
           sample_inputs_func=partial(sample_inputs_reduction, supports_multiple_dims=False),
           backward_dtypes=floating_types_and(torch.half),
           backward_dtypesIfCPU=floating_types_and(torch.half, torch.bfloat16),
           backward_dtypesIfCUDA=floating_types_and(torch.half),
           # TODO: some signatures of std_mean do support out
           supports_out=False,
           supports_forward_ad=True,
           skips=(
               # TODO: FIXME: complex inputs requiring grad error in forward
               DecorateInfo(unittest.skip("Skipped!"), 'TestCommon', 'test_dtypes'),
               # TODO: fix along with var_mean autograd tests
               DecorateInfo(unittest.skip("Skipped!"), 'TestJit', 'test_variant_consistency_jit'),
               DecorateInfo(unittest.skip("Skipped!"), 'TestGradients', 'test_fn_grad'),
               DecorateInfo(unittest.skip("Skipped!"), 'TestGradients', 'test_fn_gradgrad'),
               DecorateInfo(unittest.skip("Skipped!"), 'TestGradients', 'test_forward_mode_AD'))),
    OpInfo('meshgrid',
           variant_test_name='variadic_tensors',
           ref=np.meshgrid,
           dtypes=all_types_and_complex_and(torch.bfloat16, torch.bool, torch.float16),
           sample_inputs_func=partial(sample_inputs_meshgrid, variant='variadic'),
           skips=[
               # JIT does not support variadic tensors.
               DecorateInfo(unittest.skip("Skipped!"), 'TestJit', 'test_variant_consistency_jit'),
               # meshgrid is defined in torch.functional to take a
               # variadic list of tensors. Variadic parameters are not
               # compatible with the normalize operator tests.
               DecorateInfo(unittest.skip("Skipped!"), 'TestNormalizeOperators', 'test_normalize_operator_exhaustive'),
               # Skip operator schema test because this is a functional and not an operator
               DecorateInfo(unittest.skip("Skipped!"), 'TestOperatorSignatures', 'test_get_torch_func_signature_exhaustive'),
           ],
           supports_out=False,
           supports_forward_ad=True),
    OpInfo('meshgrid',
           variant_test_name='list_of_tensors',
           # Unlike the variant above, we do not use np.meshgrid as a
           # ref since it does not officially support list of numpy
           # arrays.
           dtypes=all_types_and_complex_and(torch.bfloat16, torch.bool, torch.float16),
           sample_inputs_func=partial(sample_inputs_meshgrid, variant='list'),
           skips=[
               # meshgrid is defined in torch.functional to take a
               # variadic list of tensors. Variadic parameters are not
               # compatible with the normalize operator tests.
               DecorateInfo(unittest.skip("Skipped!"), 'TestNormalizeOperators', 'test_normalize_operator_exhaustive'),
           ],
           assert_autodiffed=True,
           supports_out=False,
           autodiff_nonfusible_nodes=[],
           supports_forward_ad=True),
    OpInfo('min',
           variant_test_name='reduction_with_dim',
           dtypes=all_types_and(torch.float16, torch.bfloat16, torch.bool),
           sample_inputs_func=sample_inputs_max_min_reduction_with_dim,
           supports_forward_ad=True,
           skips=(
               # min does not correctly warn when resizing out= inputs
               DecorateInfo(unittest.skip("Skipped!"), 'TestCommon', 'test_out'),
           )),
    OpInfo('min',
           variant_test_name='reduction_no_dim',
           dtypes=all_types_and(torch.float16, torch.bfloat16, torch.bool),
           supports_out=False,
           supports_forward_ad=True,
           sample_inputs_func=sample_inputs_max_min_reduction_no_dim,),
    OpInfo('quantile',
           dtypes=floating_types(),
           sample_inputs_func=sample_inputs_reduction_quantile),
    OpInfo('nanquantile',
           dtypes=floating_types(),
           sample_inputs_func=sample_inputs_reduction_quantile),
    BinaryUfuncInfo(
        'max',
        aliases=('maximum',),
        variant_test_name='binary',
        dtypes=all_types_and(torch.float16, torch.bfloat16, torch.bool),
        sample_inputs_func=sample_inputs_max_min_binary,
        supports_forward_ad=True,
        assert_autodiffed=True,
        ref=np.maximum,
        skips=(
            # FIXME: maximum does not accept scalar inputs
            DecorateInfo(unittest.skip("Skipped!"), 'TestBinaryUfuncs', 'test_broadcast_python_scalar'),
        ),
    ),
    BinaryUfuncInfo(
        'maximum',
        dtypes=all_types_and(torch.float16, torch.bfloat16, torch.bool),
        supports_forward_ad=True,
        sample_inputs_func=sample_inputs_max_min_binary,
        ref=np.maximum,
        skips=(
            # FIXME: maximum does not accept scalar inputs
            DecorateInfo(unittest.skip("Skipped!"), 'TestBinaryUfuncs', 'test_broadcast_python_scalar'),
        ),
    ),
    BinaryUfuncInfo(
        'min',
        aliases=('minimum',),
        variant_test_name='binary',
        dtypes=all_types_and(torch.float16, torch.bfloat16, torch.bool),
        sample_inputs_func=sample_inputs_max_min_binary,
        supports_forward_ad=True,
        assert_autodiffed=True,
        ref=np.minimum,
        skips=(
            # FIXME: min does not accept scalar inputs
            DecorateInfo(unittest.skip("Skipped!"), 'TestBinaryUfuncs', 'test_broadcast_python_scalar'),
        ),
    ),
    BinaryUfuncInfo(
        'minimum',
        dtypes=all_types_and(torch.float16, torch.bfloat16, torch.bool),
        supports_forward_ad=True,
        sample_inputs_func=sample_inputs_max_min_binary,
        ref=np.minimum,
        skips=(
            # FIXME: minimum does not accept scalar inputs
            DecorateInfo(unittest.skip("Skipped!"), 'TestBinaryUfuncs', 'test_broadcast_python_scalar'),
        ),
    ),
    # `softmax` supports different dtypes based on whether `dtype` argument,
    # is passed or not. Hence two OpInfo entries, one with dtype and other without.
    OpInfo('softmax',
           aliases=('nn.functional.softmax',),
           aten_name='softmax',
           dtypesIfCPU=floating_types_and(torch.bfloat16),
           dtypesIfCUDA=floating_types_and(torch.half, torch.bfloat16),
           sample_inputs_func=sample_inputs_softmax_variant,
           assert_jit_shape_analysis=True,
           assert_autodiffed=True,
           supports_out=False),
    OpInfo('softmax',
           aliases=('nn.functional.softmax',),
           variant_test_name="with_dtype",
           aten_name='softmax',
           dtypes=all_types_and_complex_and(torch.bool, torch.float16, torch.bfloat16),
           sample_inputs_func=partial(sample_inputs_softmax_variant, with_dtype=True),
           assert_autodiffed=True,
           supports_out=False),
    OpInfo('nn.functional.normalize',
           dtypesIfCPU=floating_and_complex_types_and(torch.bfloat16),
           dtypesIfCUDA=floating_and_complex_types_and(torch.half, torch.bfloat16),
           sample_inputs_func=sample_inputs_normalize,
           skips=(
               # RuntimeError: aliasOp != torch::jit::getOperatorAliasMap().end()
               # INTERNAL ASSERT FAILED at "../torch/csrc/jit/passes/utils/check_alias_annotation.cpp":159,
               # please report a bug to PyTorch.
               DecorateInfo(unittest.skip("Skipped!"), 'TestJit', 'test_variant_consistency_jit',),
           )),
    OpInfo('aminmax',
           ref=lambda x, dim=None, keepdim=False: (np.amin(x, axis=dim, keepdims=keepdim), np.amax(x, axis=dim, keepdims=keepdim)),
           dtypes=all_types_and(torch.bool),
           dtypesIfCUDA=all_types_and(torch.bool, torch.float16, torch.bfloat16),
           decorators=(onlyOnCPUAndCUDA,),
           supports_autograd=False,
           sample_inputs_func=sample_inputs_aminmax,
           skips=(
               # FIXME: aminmax does not check for safe casting to output
               DecorateInfo(unittest.skip("Skipped!"), 'TestCommon', 'test_out'),
           )),
    OpInfo('nn.functional.cosine_similarity',
           aten_name="cosine_similarity",
           dtypes=floating_types_and(torch.bfloat16),
           dtypesIfCUDA=floating_types_and(torch.float16, torch.bfloat16),
           supports_out=False,
           supports_forward_ad=True,
           sample_inputs_func=sample_inputs_cosine_similarity),
    OpInfo('nn.functional.adaptive_avg_pool2d',
           dtypes=floating_types(),
           dtypesIfCUDA=floating_types_and(torch.half, torch.bfloat16),
           skips=(
               DecorateInfo(unittest.skip("Skipped!"), 'TestJit', 'test_variant_consistency_jit'),
           ),
           supports_out=False,
           gradcheck_nondet_tol=GRADCHECK_NONDET_TOL,
           sample_inputs_func=sample_inputs_adaptive_avg_pool2d),
    OpInfo('nn.functional.relu',
           aten_name="relu",
           supports_autograd=True,
           dtypesIfCPU=all_types_and(torch.bfloat16),
           dtypesIfCUDA=all_types_and(torch.half, torch.bfloat16),
           sample_inputs_func=sample_inputs_nn_activation_relu,
           supports_out=False),
    OpInfo('nn.functional.conv_transpose2d',
           aten_name='conv_transpose2d',
           aliases=('conv_transpose2d',),
           dtypesIfCPU=floating_types_and(torch.int64),
           dtypesIfCUDA=floating_types_and(torch.float16, *[torch.bfloat16] if CUDA11OrLater else []),
           sample_inputs_func=sample_inputs_conv_transpose2d,
           gradcheck_nondet_tol=GRADCHECK_NONDET_TOL,
           decorators=[
               DecorateInfo(
                   toleranceOverride({torch.float32: tol(atol=1e-04, rtol=1.3e-06), }),
                   'TestCommon', 'test_variant_consistency_eager', device_type='cuda')],
           skips=(
               # RuntimeError: !lhs.isAliasOf(rhs)INTERNAL ASSERT FAILED at
               # "../torch/csrc/jit/passes/utils/check_alias_annotation.cpp":104, please report a bug to PyTorch.
               DecorateInfo(unittest.skip("Skipped!"), 'TestJit', 'test_variant_consistency_jit'),
           ),
           supports_out=False,),
    OpInfo('nn.functional.layer_norm',
           aten_name='layer_norm',
           aliases=('layer_norm',),
           ref=reference_layer_norm,
           dtypes=floating_types_and(torch.bfloat16),
           dtypesIfCUDA=floating_types_and(torch.float16, torch.bfloat16),
           supports_out=False,
           decorators=[
               DecorateInfo(
                   toleranceOverride({torch.float32: tol(atol=1e-05, rtol=1e-03)}),
                   'TestCommon', 'test_reference_testing'
               ),
               skipIfTBB(),
           ],
           sample_inputs_func=sample_inputs_layer_norm,),
    OpInfo('nn.functional.pad',
           variant_test_name='constant',
           aten_name='constant_pad_nd',
           dtypes=all_types_and_complex_and(torch.bool, torch.bfloat16, torch.half),
           sample_inputs_func=partial(sample_inputs_nn_pad, mode='constant'),
           supports_out=False),
    OpInfo('nn.functional.pad',
           variant_test_name='reflect',
           dtypes=floating_and_complex_types(),
           dtypesIfCUDA=floating_and_complex_types_and(torch.half),
           sample_inputs_func=partial(sample_inputs_nn_pad, mode='reflect'),
           skips=(
               # op name not found in JIT graph
               # There are multiple aten ops, namely reflection_pad_{1,2,3}d
               # so we can't use aten_name argument in opinfo
               # RuntimeError: aliasOp != torch::jit::getOperatorAliasMap().end()
               DecorateInfo(unittest.skip("Skipped!"), 'TestJit', 'test_variant_consistency_jit', dtypes=(torch.float32,)),
           ),
           gradcheck_nondet_tol=GRADCHECK_NONDET_TOL,
           supports_out=False),
    OpInfo('nn.functional.pad',
           variant_test_name='replicate',
           dtypes=floating_and_complex_types(),
           dtypesIfCUDA=floating_and_complex_types_and(torch.half),
           sample_inputs_func=partial(sample_inputs_nn_pad, mode='replicate'),
           skips=(
               # op name not found in JIT graph
               # There are multiple aten ops, namely replication_pad_{1,2,3}d
               # so we can't use aten_name argument in opinfo
               # RuntimeError: aliasOp != torch::jit::getOperatorAliasMap().end()
               DecorateInfo(unittest.skip("Skipped!"), 'TestJit', 'test_variant_consistency_jit', dtypes=(torch.float32,)),
           ),
           gradcheck_nondet_tol=GRADCHECK_NONDET_TOL,
           supports_out=False),
    OpInfo('nn.functional.pad',
           variant_test_name='circular',
           dtypes=all_types_and_complex_and(torch.bool, torch.bfloat16, torch.half),
           sample_inputs_func=partial(sample_inputs_nn_pad, mode='circular'),
           supports_forward_ad=True,
           check_batched_grad=False,
           skips=(
               # Doesn't have a corresponding aten operator.
               # RuntimeError: aliasOp != torch::jit::getOperatorAliasMap().end()
               DecorateInfo(unittest.skip("Skipped!"), 'TestJit', 'test_variant_consistency_jit', dtypes=(torch.float32,)),
           ),
           supports_out=False),
    OpInfo('nn.functional.hardswish',
           aten_name="hardswish",
           supports_autograd=True,
           assert_autodiffed=True,
           sample_inputs_func=sample_inputs_hardswish,
           dtypesIfCUDA=floating_types_and(torch.half, torch.bfloat16),
           supports_gradgrad=False,
           supports_forward_ad=True,
           supports_out=False,
           autodiff_nonfusible_nodes=["aten::hardswish"]),
    OpInfo('nn.functional.unfold',
           aten_name='im2col',
           dtypes=floating_types_and(torch.half),
           dtypesIfCPU=floating_types_and(torch.half, torch.bfloat16),
           sample_inputs_func=sample_inputs_nn_unfold,
           skips=(
               # JIT alias info internal asserts here
               DecorateInfo(unittest.skip("Skipped!"), 'TestJit', 'test_variant_consistency_jit'),
           ),
           supports_out=False),
    OpInfo('nn.functional.interpolate',
           aten_name="interpolate",
           variant_test_name='nearest',
           supports_autograd=True,
           dtypesIfCPU=floating_types_and(torch.uint8),
           dtypesIfCUDA=floating_types_and(torch.half, torch.uint8),
           sample_inputs_func=partial(sample_inputs_interpolate, 'nearest'),
           skips=(
               # JIT alias info internal asserts here
               DecorateInfo(unittest.skip("Skipped!"), 'TestJit', 'test_variant_consistency_jit'),
           ),
           supports_out=False),
    OpInfo('nn.functional.interpolate',
           aten_name="interpolate",
           variant_test_name='linear',
           supports_autograd=True,
           dtypesIfCUDA=floating_types_and(torch.half),
           sample_inputs_func=partial(sample_inputs_interpolate, 'linear'),
           skips=(
               # JIT alias info internal asserts here
               DecorateInfo(unittest.skip("Skipped!"), 'TestJit', 'test_variant_consistency_jit'),
           ),
           supports_out=False),
    OpInfo('nn.functional.interpolate',
           aten_name="interpolate",
           variant_test_name='bilinear',
           supports_autograd=True,
           dtypesIfCUDA=floating_types_and(torch.half),
           gradcheck_nondet_tol=GRADCHECK_NONDET_TOL,
           sample_inputs_func=partial(sample_inputs_interpolate, 'bilinear'),
           skips=(
               # JIT alias info internal asserts here
               DecorateInfo(unittest.skip("Skipped!"), 'TestJit', 'test_variant_consistency_jit'),
           ),
           supports_out=False),
    OpInfo('nn.functional.interpolate',
           aten_name="interpolate",
           variant_test_name='bicubic',
           supports_autograd=True,
           dtypesIfCUDA=floating_types_and(torch.half),
           sample_inputs_func=partial(sample_inputs_interpolate, 'bicubic'),
           gradcheck_nondet_tol=GRADCHECK_NONDET_TOL,
           skips=(
               # JIT alias info internal asserts here
               DecorateInfo(unittest.skip("Skipped!"), 'TestJit', 'test_variant_consistency_jit'),
           ),
           supports_out=False),
    OpInfo('nn.functional.interpolate',
           aten_name="interpolate",
           variant_test_name='trilinear',
           supports_autograd=True,
           dtypesIfCUDA=floating_types_and(torch.half),
           gradcheck_nondet_tol=GRADCHECK_NONDET_TOL,
           sample_inputs_func=partial(sample_inputs_interpolate, 'trilinear'),
           skips=(
               # JIT alias info internal asserts here
               DecorateInfo(unittest.skip("Skipped!"), 'TestJit', 'test_variant_consistency_jit'),
           ),
           supports_out=False),
    OpInfo('nn.functional.interpolate',
           aten_name="interpolate",
           variant_test_name='area',
           supports_autograd=True,
           dtypesIfCUDA=floating_types_and(torch.half, torch.bfloat16),
           sample_inputs_func=partial(sample_inputs_interpolate, 'area'),
           gradcheck_nondet_tol=GRADCHECK_NONDET_TOL,
           skips=(
               # JIT alias info internal asserts here
               DecorateInfo(unittest.skip("Skipped!"), 'TestJit', 'test_variant_consistency_jit'),
           ),
           supports_out=False),
    OpInfo('nn.functional.leaky_relu',
           aliases=None,
           aten_name="leaky_relu",
           dtypes=floating_types(),
           sample_inputs_func=sample_inputs_leaky_relu,
           dtypesIfCPU=floating_types_and(torch.bfloat16),
           dtypesIfCUDA=floating_types_and(torch.float16, torch.bfloat16),
           supports_autograd=True,
           assert_autodiffed=True,
           supports_gradgrad=True,
           supports_out=False,
           supports_forward_ad=True,
           autodiff_nonfusible_nodes=["aten::leaky_relu"]),
    OpInfo('nn.functional.avg_pool2d',
           aten_name='avg_pool2d',
           supports_autograd=True,
           supports_out=False,
           dtypesIfCPU=floating_types_and(torch.int64),
           dtypesIfCUDA=floating_types_and(torch.float16, torch.bfloat16),
           sample_inputs_func=sample_inputs_avgpool2d),
    OpInfo('nn.functional.max_pool2d',
           aten_name='max_pool2d',
           supports_autograd=True,
           supports_out=False,
           assert_jit_shape_analysis=True,
           dtypesIfCPU=floating_types(),
           dtypesIfCUDA=floating_types_and(torch.float16, torch.bfloat16),
           supports_scripting=False,  # TODO: fix aliasing test
           sample_inputs_func=sample_inputs_max_pool2d),
    UnaryUfuncInfo(
        'nn.functional.logsigmoid',
        aten_name="log_sigmoid",
        ref=reference_logsigmoid,
        dtypes=floating_types(),
        dtypesIfCUDA=floating_types_and(torch.float16),
        supports_autograd=True,
        assert_autodiffed=False,
        supports_gradgrad=True,
        supports_out=False,
        # autodiff_nonfusible_nodes=["aten::log_sigmoid"],
        decorators=[
            DecorateInfo(
                precisionOverride({torch.float16: 1e-2}),
                'TestUnaryUfuncs', 'test_reference_numerics_normal'),
            DecorateInfo(
                precisionOverride({torch.float16: 1e-2}),
                'TestUnaryUfuncs', 'test_reference_numerics_hard'),
            DecorateInfo(
                precisionOverride({torch.float16: 1e-2}),
                'TestUnaryUfuncs', 'test_reference_numerics_extremal'),
        ],
    ),
    OpInfo('nextafter',
           dtypes=floating_types_and(torch.bfloat16),
           supports_autograd=False,
           sample_inputs_func=sample_inputs_nextafter),
    OpInfo('topk',
           dtypes=all_types(),
           dtypesIfCPU=all_types_and(torch.bfloat16),
           dtypesIfCUDA=all_types_and(torch.bfloat16, torch.float16),
           sample_inputs_func=sample_inputs_topk,
           skips=(
               # Topk is not raising a warning when the out is resized
               DecorateInfo(unittest.skip("Skipped!"), 'TestCommon', 'test_out'),
           )),
    # We have to add 2 OpInfo entry for `igamma` and `igammac`.First is the
    # standard entry, second is to run gradcheck tests on the second argument.
    OpInfo('igamma',
           dtypes=floating_types_and(torch.bfloat16, torch.float16),
           aliases=('torch.special.gammainc',),
           dtypesIfCUDA=floating_types(),
           supports_autograd=False,
           sample_inputs_func=sample_inputs_igamma_igammac),
    OpInfo('igamma',
           variant_test_name='grad_other',
           # Since autograd formula is implemented only for other and
           # gradcheck test verifies the formula for input in SampleInput,
           # we permute the arguments.
           op=lambda self, other, **kwargs: torch.igamma(other, self, **kwargs),
           dtypes=floating_types_and(torch.bfloat16, torch.float16),
           backward_dtypesIfCPU=floating_types_and(torch.bfloat16),
           dtypesIfCUDA=floating_types(),
           backward_dtypesIfCUDA=floating_types(),
           supports_inplace_autograd=False,
           skips=(
               # test does not work with passing lambda for op
               DecorateInfo(unittest.skip("Skipped!"), 'TestJit', 'test_variant_consistency_jit'),
               # test fails are we permute the arguments function variant
               # but not for inplace or method.
               DecorateInfo(unittest.skip("Skipped!"), 'TestCommon', 'test_variant_consistency_eager'),
           ),
           sample_inputs_func=sample_inputs_igamma_igammac),
    OpInfo('igammac',
           dtypes=floating_types_and(torch.bfloat16, torch.float16),
           aliases=('torch.special.gammaincc',),
           dtypesIfCUDA=floating_types(),
           supports_autograd=False,
           sample_inputs_func=sample_inputs_igamma_igammac),
    OpInfo('igammac',
           variant_test_name='grad_other',
           # Since autograd formula is implemented only for other and
           # gradcheck test verifies the formula for input in SampleInput,
           # we permute the arguments
           op=lambda self, other, **kwargs: torch.igammac(other, self, **kwargs),
           dtypes=floating_types_and(torch.bfloat16, torch.float16),
           backward_dtypesIfCPU=floating_types_and(torch.bfloat16),
           dtypesIfCUDA=floating_types(),
           backward_dtypesIfCUDA=floating_types(),
           supports_inplace_autograd=False,
           skips=(
               # test does not work with passing lambda for op
               DecorateInfo(unittest.skip("Skipped!"), 'TestJit', 'test_variant_consistency_jit'),
               # test fails are we permute the arguments function variant
               # but not for inplace or method.
               DecorateInfo(unittest.skip("Skipped!"), 'TestCommon', 'test_variant_consistency_eager'),
           ),
           sample_inputs_func=sample_inputs_igamma_igammac),
    OpInfo('nn.functional.hardshrink',
           aten_name="hardshrink",
           dtypes=floating_types(),
           dtypesIfCUDA=floating_types_and(torch.float16, torch.bfloat16),
           supports_autograd=True,
           assert_autodiffed=True,
           sample_inputs_func=sample_inputs_hardshrink_hardtanh,
           supports_gradgrad=True,
           supports_out=False,
           supports_forward_ad=True,
           autodiff_nonfusible_nodes=["aten::hardshrink"]),
    OpInfo('nn.functional.hardtanh',
           aten_name="hardtanh",
           dtypesIfCPU=floating_types_and(torch.int8, torch.int16, torch.int32, torch.int64, torch.bfloat16),
           backward_dtypesIfCPU=all_types(),
           dtypesIfCUDA=floating_types_and(torch.int8, torch.int16, torch.int32, torch.int64, torch.float16, torch.bfloat16),
           backward_dtypesIfCUDA=floating_types_and(torch.float16),
           supports_autograd=True,
           assert_autodiffed=True,
           sample_inputs_func=sample_inputs_hardshrink_hardtanh,
           supports_gradgrad=True,
           supports_out=False,
           supports_forward_ad=True,
           autodiff_nonfusible_nodes=["aten::hardtanh"],
           ),
    OpInfo('nn.functional.gelu',
           aten_name="gelu",
           supports_autograd=True,
           assert_autodiffed=True,
           sample_inputs_func=sample_inputs_gelu,
           dtypesIfCPU=floating_types_and(torch.bfloat16),
           dtypesIfCUDA=floating_types_and(torch.half, torch.bfloat16),
           supports_gradgrad=True,
           supports_out=False,
           autodiff_nonfusible_nodes=["aten::gelu"]),
    OpInfo('nn.functional.relu6',
           aten_name="relu6",
           dtypes=all_types(),
           dtypesIfCPU=all_types_and(torch.bfloat16),
           backward_dtypesIfCPU=floating_types(),
           dtypesIfCUDA=all_types_and(torch.float16, torch.bfloat16),
           backward_dtypesIfCUDA=floating_types_and(torch.float16),
           supports_autograd=True,
           assert_autodiffed=True,
           sample_inputs_func=sample_inputs_hardshrink_hardtanh,
           supports_gradgrad=True,
           supports_out=False,
           supports_forward_ad=True,
           autodiff_nonfusible_nodes=["aten::relu6"]),
    OpInfo('mm',
           dtypes=floating_and_complex_types_and(torch.half),
           dtypesIfCPU=all_types_and_complex_and(torch.float16, torch.bfloat16),
           dtypesIfCUDA=floating_and_complex_types_and(torch.float16, *[torch.bfloat16] if CUDA11OrLater else []),
           assert_autodiffed=True,
           supports_forward_ad=True,
           sample_inputs_func=sample_inputs_mm,
           skips=(
               # mm does not correctly warn when resizing out= inputs
               DecorateInfo(unittest.skip("Skipped!"), 'TestCommon', 'test_out'),
           )),
    OpInfo('mode',
           op=torch.mode,
           dtypes=all_types_and(torch.float16, torch.bfloat16, torch.bool),
           supports_forward_ad=True,
           sample_inputs_func=sample_inputs_mode,),
    MvlGammaInfo(variant_test_name='mvlgamma_p_1',
                 domain=(1, None),
                 skips=skips_mvlgamma(),
                 sample_kwargs=lambda device, dtype, input: ({'p': 1}, {'d': 1})),
    MvlGammaInfo(variant_test_name='mvlgamma_p_3',
                 domain=(2, None),
                 skips=skips_mvlgamma(skip_redundant=True) + (
                     DecorateInfo(unittest.skip("Skipped!"), 'TestUnaryUfuncs', 'test_reference_numerics_hard',
                                  dtypes=(torch.float16,)),
                 ),
                 sample_kwargs=lambda device, dtype, input: ({'p': 3}, {'d': 3})),
    MvlGammaInfo(variant_test_name='mvlgamma_p_5',
                 domain=(3, None),
                 skips=skips_mvlgamma(skip_redundant=True) + (
                     DecorateInfo(unittest.skip("Skipped!"), 'TestUnaryUfuncs', 'test_reference_numerics_hard',
                                  dtypes=(torch.float16,)),
                 ),
                 sample_kwargs=lambda device, dtype, input: ({'p': 5}, {'d': 5})),
    OpInfo('ne',
           aliases=('not_equal',),
           dtypes=all_types_and_complex_and(torch.bool, torch.bfloat16, torch.float16),
           supports_autograd=False,
           sample_inputs_func=sample_inputs_comparison_ops),
    OpInfo('narrow',
           dtypes=all_types_and_complex_and(torch.bool, torch.bfloat16, torch.float16),
           supports_out=False,
           supports_forward_ad=True,
           sample_inputs_func=sample_inputs_narrow),
    UnaryUfuncInfo('neg',
                   aliases=('negative', ),
                   ref=np.negative,
                   dtypes=all_types_and_complex_and(torch.half, torch.bfloat16),
                   assert_autodiffed=True,),
    OpInfo('dist',
           op=torch.dist,
           dtypes=floating_and_complex_types_and(torch.half, torch.bfloat16),
           sample_inputs_func=sample_inputs_dist,
           skips=(
               # dist does not correctly warn when resizing out= inputs
               DecorateInfo(unittest.skip("Skipped!"), 'TestCommon', 'test_out'),
           )),
    OpInfo('outer',
           op=torch.outer,
           aliases=('ger', ),
           dtypes=all_types_and_complex_and(torch.bool, torch.float16, torch.bfloat16),
           supports_forward_ad=True,
           sample_inputs_func=sample_inputs_outer,),
    OpInfo('ormqr',
           op=torch.ormqr,
           dtypes=floating_and_complex_types(),
           supports_autograd=False,
           sample_inputs_func=sample_inputs_ormqr,
           decorators=[skipCUDAIfNoCusolver, skipCPUIfNoLapack]),
    OpInfo('permute',
           dtypes=all_types_and_complex_and(torch.bool, torch.float16, torch.bfloat16),
           dtypesIfCUDA=all_types_and_complex_and(torch.bool, torch.float16, torch.bfloat16),
           supports_out=False,
           assert_autodiffed=True,
           assert_jit_shape_analysis=True,
           supports_forward_ad=True,
           sample_inputs_func=sample_inputs_permute),
    OpInfo('pow',
           dtypes=all_types_and_complex_and(torch.half, torch.bfloat16, torch.bool),
           # Due to AVX2 curently not being fully supported for Float16, log_vml_cpu can't be enabled
           # for Float16, causing this test to fail. pow's autograd for Float16 is thus currently
           # unsupported on CPU.
           backward_dtypes=all_types_and_complex_and(torch.bfloat16, torch.bool),
           backward_dtypesIfCUDA=all_types_and_complex_and(torch.bfloat16, torch.half),
           sample_inputs_func=sample_inputs_pow,
           supports_inplace_autograd=False,
           supports_forward_ad=True,
           assert_autodiffed=True,
           ),
    OpInfo('float_power',
           dtypes=all_types_and_complex_and(torch.half, torch.bfloat16, torch.bool),
           sample_inputs_func=sample_inputs_pow,
           supports_forward_ad=True,
           skips=(
               DecorateInfo(unittest.skip("Skipped!"), 'TestMathBits', 'test_conj_view', device_type='cuda'),),),
    OpInfo('qr',
           op=torch.qr,
           dtypes=floating_and_complex_types(),
           sample_inputs_func=sample_inputs_linalg_qr,
           # batched gradients do not work for empty inputs
           # https://github.com/pytorch/pytorch/issues/50743#issuecomment-767376085
           check_batched_gradgrad=False,
           decorators=[skipCUDAIfNoMagma, skipCUDAIfRocm, skipCPUIfNoLapack]),
    UnaryUfuncInfo('rad2deg',
                   ref=np.degrees,
                   decorators=(precisionOverride({torch.bfloat16: 7e-1,
                                                  torch.float16: 7e-1}),),
                   dtypes=all_types_and(torch.bool, torch.half, torch.bfloat16),
                   skips=(
                       # Reference: https://github.com/pytorch/pytorch/pull/51283#issuecomment-770614273
                       DecorateInfo(unittest.skip("Skipped!"), 'TestUnaryUfuncs', 'test_reference_numerics_normal',
                                    dtypes=[torch.bfloat16]),
                       DecorateInfo(unittest.skip("Skipped!"), 'TestUnaryUfuncs', 'test_reference_numerics_hard',
                                    dtypes=[torch.bfloat16]),
                       DecorateInfo(unittest.skip("Skipped!"), 'TestUnaryUfuncs', 'test_reference_numerics_extremal',
                                    dtypes=[torch.bfloat16]),
                   ),
                   safe_casts_outputs=True),
    UnaryUfuncInfo('real',
                   ref=np.real,
                   dtypes=complex_types(),
                   supports_out=False,
                   supports_forward_ad=True,
                   skips=(
                       # Skip since real and imag don't have out variants.
                       DecorateInfo(unittest.skip("Skipped!"), 'TestUnaryUfuncs', 'test_out_arg_all_dtypes'),
                   )),
    OpInfo('roll',
           ref=np.roll,
           dtypes=all_types_and_complex_and(torch.bool, torch.bfloat16, torch.half),
           supports_out=False,
           supports_forward_ad=True,
           sample_inputs_func=sample_inputs_roll),
    OpInfo('rot90',
           dtypes=all_types_and_complex_and(torch.bool, torch.bfloat16, torch.half),
           supports_out=False,
           supports_forward_ad=True,
           sample_inputs_func=sample_inputs_rot90),
    UnaryUfuncInfo('round',
                   ref=np.round,
                   aliases=('special.round',),
                   dtypes=floating_types_and(torch.bfloat16),
                   dtypesIfCUDA=floating_types_and(torch.half, torch.bfloat16),
                   supports_forward_ad=True,
                   assert_autodiffed=True,),
    UnaryUfuncInfo('sin',
                   ref=np.sin,
                   dtypes=all_types_and_complex_and(torch.bool, torch.bfloat16),
                   dtypesIfCUDA=all_types_and_complex_and(torch.bool, torch.half, torch.bfloat16),
                   assert_autodiffed=True,
                   handles_large_floats=False,
                   handles_complex_extremals=False,
                   safe_casts_outputs=True,
                   supports_forward_ad=True,
                   decorators=(precisionOverride({torch.bfloat16: 1e-2}),)),
    UnaryUfuncInfo('sinc',
                   ref=np_sinc_with_fp16_as_fp32,
                   aliases=('special.sinc',),
                   dtypes=all_types_and_complex_and(torch.bool, torch.bfloat16),
                   dtypesIfCUDA=all_types_and_complex_and(torch.bool, torch.half, torch.bfloat16),
                   handles_large_floats=False,
                   handles_complex_extremals=False,
                   safe_casts_outputs=True,
                   supports_forward_ad=True,
                   decorators=(precisionOverride({torch.bfloat16: 1e-2,
                                                  torch.float16: 1e-2}),),
                   skips=(
                       # Reference: https://github.com/pytorch/pytorch/issues/49133
                       DecorateInfo(unittest.skip("Skipped!"), 'TestUnaryUfuncs', 'test_reference_numerics_normal',
                                    dtypes=[torch.cfloat]),
                   )),
    UnaryUfuncInfo('sinh',
                   ref=np_unary_ufunc_integer_promotion_wrapper(np.sinh),
                   dtypes=all_types_and_complex_and(torch.bool),
                   dtypesIfCPU=all_types_and_complex_and(torch.bool, torch.bfloat16),
                   dtypesIfCUDA=all_types_and_complex_and(torch.bool, torch.half, torch.bfloat16),
                   safe_casts_outputs=True,
                   assert_autodiffed=True,
                   supports_forward_ad=True,
                   decorators=(precisionOverride({torch.float16: 1e-2}),),
                   skips=(
                       DecorateInfo(unittest.skip("Skipped!"), 'TestUnaryUfuncs', 'test_reference_numerics_extremal',
                                    device_type='cpu', dtypes=[torch.cfloat, torch.cdouble],
                                    active_if=(IS_MACOS or IS_WINDOWS)),
                       DecorateInfo(unittest.skip("Skipped!"), 'TestUnaryUfuncs', 'test_reference_numerics_hard',
                                    device_type='cpu', dtypes=[torch.cfloat, torch.cdouble],
                                    active_if=(IS_MACOS or IS_WINDOWS)),
                       # Reference: https://github.com/pytorch/pytorch/issues/48641
                       DecorateInfo(unittest.skip("Skipped!"), 'TestUnaryUfuncs', 'test_reference_numerics_hard',
                                    device_type='cpu', dtypes=[torch.int8]),
                   )),
    UnaryUfuncInfo('sign',
                   ref=reference_sign,
                   dtypes=all_types_and(torch.bool, torch.bfloat16, torch.half),
                   dtypesIfCUDA=all_types_and(torch.bool, torch.bfloat16, torch.half),
                   supports_forward_ad=True,
                   skips=(
                       # Reference: https://github.com/pytorch/pytorch/issues/41245
                       DecorateInfo(unittest.skip("Skipped!"), 'TestUnaryUfuncs', 'test_reference_numerics_extremal',
                                    dtypes=[torch.bfloat16, torch.float16, torch.float32, torch.float64]),
                   )),
    UnaryUfuncInfo('sgn',
                   ref=reference_sgn,
                   dtypes=all_types_and_complex_and(torch.bool, torch.bfloat16, torch.half),
                   supports_forward_ad=True,
                   skips=(
                       # Reference: https://github.com/pytorch/pytorch/issues/41245
                       DecorateInfo(unittest.skip("Skipped!"), 'TestUnaryUfuncs', 'test_reference_numerics_extremal',
                                    dtypes=[torch.bfloat16, torch.float16, torch.float32, torch.float64]),
                       # Reference: https://github.com/pytorch/pytorch/issues/53958
                       # Test fails in comparison on Nan as the `equal_nan` is True for
                       # comparing the CPU tensors.
                       DecorateInfo(unittest.skip("Skipped!"), 'TestUnaryUfuncs', 'test_reference_numerics_extremal',
                                    device_type='cpu', dtypes=[torch.complex64, torch.complex128]),
                       # Reference: https://github.com/pytorch/pytorch/issues/48486
                       DecorateInfo(unittest.skip("Skipped!"), 'TestUnaryUfuncs', 'test_reference_numerics_hard',
                                    device_type='cpu', dtypes=[torch.complex64])
                   )),
    OpInfo('split',
           dtypes=all_types_and_complex_and(torch.bfloat16, torch.half, torch.bool),
           sample_inputs_func=partial(sample_inputs_split, list_args=False),
           supports_out=False,
           assert_autodiffed=True),
    OpInfo('split',
           variant_test_name='list_args',
           dtypes=all_types_and_complex_and(torch.bfloat16, torch.half, torch.bool),
           sample_inputs_func=partial(sample_inputs_split, list_args=True),
           supports_out=False),
    OpInfo('split_with_sizes',
           dtypes=all_types_and_complex_and(torch.bfloat16, torch.half, torch.bool),
           sample_inputs_func=sample_inputs_split_with_sizes,
           supports_out=False,
           assert_autodiffed=True),
    OpInfo('__radd__',
           op=torch.Tensor.__radd__,
           dtypes=all_types_and_complex_and(torch.bfloat16, torch.half, torch.bool),
           sample_inputs_func=sample_inputs_rbinops,
           supports_out=False,
           skips=(DecorateInfo(unittest.skip("Skipped!"), 'TestJit', 'test_variant_consistency_jit',),),
           assert_autodiffed=True,
           supports_forward_ad=True,
           autodiff_nonfusible_nodes=['aten::add'],),
    OpInfo('__rdiv__',
           op=torch.Tensor.__rdiv__,
           dtypes=all_types_and_complex_and(torch.bfloat16, torch.half, torch.bool),
           sample_inputs_func=sample_inputs_rbinops,
           supports_out=False,
           skips=(DecorateInfo(unittest.skip("Skipped!"), 'TestJit', 'test_variant_consistency_jit',),),
           supports_forward_ad=True,
           assert_autodiffed=True,
           autodiff_nonfusible_nodes=['aten::mul', 'aten::reciprocal'],),
    OpInfo('__rmul__',
           op=torch.Tensor.__rmul__,
           dtypes=all_types_and_complex_and(torch.bfloat16, torch.half, torch.bool),
           sample_inputs_func=sample_inputs_rbinops,
           supports_out=False,
           skips=(DecorateInfo(unittest.skip("Skipped!"), 'TestJit', 'test_variant_consistency_jit',),),
           assert_autodiffed=True,
           supports_forward_ad=True,
           autodiff_nonfusible_nodes=['aten::mul'],),
    OpInfo('__rand__',
           op=torch.Tensor.__rand__,
           dtypes=integral_types_and(torch.bool),
           sample_inputs_func=sample_inputs_rbinops,
           supports_out=False,
           skips=(DecorateInfo(unittest.skip("Skipped!"), 'TestCommon', 'test_variant_consistency_jit',),),
           supports_autograd=False,
           supports_forward_ad=True,),
    OpInfo('__ror__',
           op=torch.Tensor.__ror__,
           dtypes=integral_types_and(torch.bool),
           sample_inputs_func=sample_inputs_rbinops,
           supports_out=False,
           skips=(DecorateInfo(unittest.skip("Skipped!"), 'TestCommon', 'test_variant_consistency_jit',),),
           supports_autograd=False,
           supports_forward_ad=True,),
    OpInfo('__rxor__',
           op=torch.Tensor.__rxor__,
           dtypes=integral_types_and(torch.bool),
           sample_inputs_func=sample_inputs_rbinops,
           supports_out=False,
           skips=(DecorateInfo(unittest.skip("Skipped!"), 'TestCommon', 'test_variant_consistency_jit',),),
           supports_autograd=False,
           supports_forward_ad=True,),
    OpInfo('__rmatmul__',
           op=torch.Tensor.__rmatmul__,
           dtypes=floating_types(),
           dtypesIfCPU=all_types_and_complex_and(torch.bfloat16),
           dtypesIfCUDA=floating_types_and(torch.float16, *[torch.bfloat16] if CUDA11OrLater else [],
                                           torch.complex64, torch.complex128),
           backward_dtypesIfCUDA=floating_types_and(torch.float16,
                                                    *[torch.bfloat16] if (SM60OrLater and CUDA11OrLater) else [],
                                                    torch.complex64, torch.complex128),
           assert_autodiffed=True,
           sample_inputs_func=sample_inputs_matmul,
           supports_out=False,
           decorators=[
               DecorateInfo(
                   toleranceOverride({torch.complex64: tol(atol=1e-05, rtol=1.2e-03)}),
                   'TestMathBits', 'test_conj_view')],
           skips=(
               DecorateInfo(unittest.skip("Skipped!"), 'TestJit', 'test_variant_consistency_jit',),
           )),
    OpInfo('__rmod__',
           op=torch.Tensor.__rmod__,
           dtypes=all_types_and(torch.bfloat16, torch.half),
           dtypesIfCPU=floating_types_and(torch.half,),
           dtypesIfCUDA=all_types_and(torch.bfloat16, torch.half, torch.bool),
           sample_inputs_func=sample_inputs_rbinops,
           supports_out=False,
           skips=(DecorateInfo(unittest.skip("Skipped!"), 'TestJit', 'test_variant_consistency_jit',),),
           # Support autograd after torch.remainder(Tensor, Tensor) supports
           # autograd of the second argument.
           # https://github.com/pytorch/pytorch/pull/58476/files#r637167630
           supports_autograd=False,
           assert_autodiffed=True,
           autodiff_nonfusible_nodes=['aten::remainder'],),
    OpInfo('__rpow__',
           op=torch.Tensor.__rpow__,
           dtypes=all_types_and_complex_and(torch.bfloat16, torch.half, torch.bool),
           # Reference: https://github.com/pytorch/pytorch/issues/54774
           # "log2" "_vml_cpu" not implemented for Half
           backward_dtypesIfCPU=all_types_and_complex_and(torch.bfloat16, torch.bool),
           sample_inputs_func=sample_inputs_rbinops,
           supports_out=False,
           supports_forward_ad=True,
           skips=(
               DecorateInfo(unittest.skip("Skipped!"), 'TestJit', 'test_variant_consistency_jit',),),
           assert_autodiffed=True,
           autodiff_nonfusible_nodes=['aten::pow'],),
    OpInfo('__rsub__',
           op=torch.Tensor.__rsub__,
           dtypes=all_types_and_complex_and(torch.bfloat16, torch.half),
           sample_inputs_func=sample_inputs_rbinops,
           supports_out=False,
           skips=(DecorateInfo(unittest.skip("Skipped!"), 'TestJit', 'test_variant_consistency_jit',),),
           assert_autodiffed=True,
           autodiff_nonfusible_nodes=['aten::rsub'],),
    OpInfo('rsub',
           dtypes=all_types_and_complex_and(torch.bfloat16, torch.half),
           variant_test_name='rsub_tensor',
           supports_out=False,
           supports_inplace_autograd=False,
           skips=(
               # Reference: https://github.com/pytorch/pytorch/issues/53797
               # JIT doesn't understand complex literals
               DecorateInfo(unittest.skip("Skipped!"), 'TestJit', 'test_variant_consistency_jit',
                            dtypes=[torch.cfloat, torch.cdouble]),
           ),
           sample_inputs_func=partial(sample_inputs_rsub, variant='tensor'),),
    OpInfo('rsub',
           dtypes=all_types_and_complex_and(torch.bfloat16, torch.half),
           variant_test_name='rsub_scalar',
           supports_out=False,
           supports_inplace_autograd=False,
           sample_inputs_func=partial(sample_inputs_rsub, variant='scalar'),
           skips=(
               # Reference: https://github.com/pytorch/pytorch/issues/53797
               # JIT doesn't understand complex literals
               DecorateInfo(unittest.skip("Skipped!"), 'TestJit', 'test_variant_consistency_jit',
                            dtypes=all_types_and_complex_and(torch.bfloat16, torch.half)),),
           assert_autodiffed=True,),
    OpInfo('select',
           dtypes=all_types_and_complex_and(torch.bfloat16, torch.half, torch.bool),
           sample_inputs_func=sample_inputs_select,
           assert_jit_shape_analysis=True,
           supports_forward_ad=True,
           supports_out=False),
    UnaryUfuncInfo('signbit',
                   ref=np.signbit,
                   dtypes=all_types_and(torch.bool, torch.bfloat16, torch.half),
                   supports_autograd=False,),
    OpInfo('solve',
           op=torch.solve,
           dtypes=floating_and_complex_types(),
           sample_inputs_func=sample_inputs_legacy_solve,
           check_batched_gradgrad=False,
           decorators=[skipCUDAIfNoMagma, skipCUDAIfRocm, skipCPUIfNoLapack]),
    UnaryUfuncInfo('tan',
                   ref=np.tan,
                   dtypes=all_types_and_complex_and(torch.bool, torch.bfloat16),
                   dtypesIfCUDA=all_types_and_complex_and(torch.bool, torch.half, torch.bfloat16),
                   assert_autodiffed=True,
                   safe_casts_outputs=True,
                   supports_forward_ad=True,
                   skips=(
                       DecorateInfo(unittest.skip("Skipped!"), 'TestUnaryUfuncs', 'test_reference_numerics_extremal',
                                    device_type='cpu', dtypes=[torch.bfloat16]),
                       DecorateInfo(unittest.skip("Skipped!"), 'TestUnaryUfuncs', 'test_reference_numerics_hard',
                                    device_type='cpu', dtypes=[torch.bfloat16]),
                       DecorateInfo(unittest.skip("Skipped!"), 'TestUnaryUfuncs', 'test_reference_numerics_normal',
                                    device_type='cpu', dtypes=[torch.bfloat16]),
                       DecorateInfo(unittest.skip("Skipped!"), 'TestUnaryUfuncs', 'test_reference_numerics_extremal',
                                    device_type='cpu', dtypes=[torch.cfloat, torch.cdouble],
                                    active_if=(IS_MACOS or IS_WINDOWS)),
                       DecorateInfo(unittest.skip("Skipped!"), 'TestUnaryUfuncs', 'test_reference_numerics_hard',
                                    device_type='cpu', dtypes=[torch.cfloat, torch.cdouble],
                                    active_if=(IS_MACOS or IS_WINDOWS)),
                       DecorateInfo(unittest.skip("Skipped!"), 'TestUnaryUfuncs', 'test_reference_numerics_normal',
                                    device_type='cpu', dtypes=[torch.cfloat, torch.cdouble],
                                    active_if=(IS_MACOS or IS_WINDOWS)),
                       DecorateInfo(unittest.skip("Skipped!"), 'TestUnaryUfuncs', 'test_reference_numerics_hard',
                                    device_type='cuda', dtypes=[torch.float64],
                                    active_if=TEST_WITH_ROCM),
                   )),
    UnaryUfuncInfo('tanh',
                   ref=np.tanh,
                   decorators=(precisionOverride({torch.bfloat16: 1e-2}),),
                   dtypes=all_types_and_complex_and(torch.bool, torch.bfloat16),
                   dtypesIfCUDA=all_types_and_complex_and(torch.bool, torch.half, torch.bfloat16),
                   # "tanh_backward_cpu" not implemented for 'BFloat16'
                   backward_dtypesIfCPU=all_types_and_complex_and(torch.bool, torch.bfloat16),
                   assert_autodiffed=True,
                   safe_casts_outputs=True,
                   assert_jit_shape_analysis=True,
                   supports_forward_ad=True,
                   skips=(
                       DecorateInfo(unittest.skip("Skipped!"), 'TestUnaryUfuncs', 'test_reference_numerics_extremal',
                                    device_type='cpu', dtypes=[torch.cfloat, torch.cdouble],
                                    active_if=(IS_MACOS or IS_WINDOWS)),
                       DecorateInfo(unittest.skip("Skipped!"), 'TestUnaryUfuncs', 'test_reference_numerics_hard',
                                    device_type='cpu', dtypes=[torch.cfloat, torch.cdouble],
                                    active_if=(IS_MACOS or IS_WINDOWS)),
                       DecorateInfo(unittest.skip("Skipped!"), 'TestUnaryUfuncs', 'test_reference_numerics_normal',
                                    device_type='cpu', dtypes=[torch.cfloat, torch.cdouble],
                                    active_if=(IS_MACOS or IS_WINDOWS)),
                   )),
    OpInfo('tensor_split',
           ref=np.array_split,
           dtypes=all_types_and_complex_and(torch.bool),
           dtypesIfCPU=all_types_and_complex_and(torch.bool, torch.bfloat16, torch.float16),
           dtypesIfCUDA=all_types_and_complex_and(torch.bool, torch.bfloat16, torch.float16),
           supports_out=False,
           supports_forward_ad=True,
           sample_inputs_func=sample_inputs_tensor_split,),
    OpInfo('hsplit',
           dtypes=all_types_and_complex_and(torch.bool, torch.bfloat16, torch.float16),
           supports_out=False,
           supports_forward_ad=True,
           sample_inputs_func=sample_inputs_hsplit,),
    OpInfo('vsplit',
           dtypes=all_types_and_complex_and(torch.bool, torch.bfloat16, torch.float16),
           supports_out=False,
           supports_forward_ad=True,
           sample_inputs_func=sample_inputs_vsplit,),
    OpInfo('dsplit',
           dtypes=all_types_and_complex_and(torch.bool, torch.bfloat16, torch.float16),
           supports_out=False,
           supports_forward_ad=True,
           sample_inputs_func=sample_inputs_dsplit,),
    OpInfo('triangular_solve',
           op=torch.triangular_solve,
           dtypes=floating_and_complex_types(),
           supports_out=False,
           sample_inputs_func=sample_inputs_legacy_solve,
           check_batched_gradgrad=False,
           decorators=[skipCUDAIfNoMagma]),
    UnaryUfuncInfo('trunc',
                   aliases=('fix', ),
                   ref=np.trunc,
                   dtypes=floating_types_and(torch.bfloat16),
                   dtypesIfCUDA=floating_types_and(torch.float16, torch.bfloat16),
                   supports_forward_ad=True,
                   assert_autodiffed=True),
    UnaryUfuncInfo('exp2',
                   aliases=('special.exp2', ),
                   ref=np_unary_ufunc_integer_promotion_wrapper(np.exp2),
                   dtypes=all_types_and(torch.bool, torch.half),
                   dtypesIfCPU=all_types_and(torch.bool, torch.half, torch.bfloat16),
                   dtypesIfCUDA=all_types_and(torch.bool, torch.half, torch.bfloat16),
                   supports_forward_ad=True,
                   safe_casts_outputs=True),
    UnaryUfuncInfo('expm1',
                   aliases=('special.expm1', ),
                   ref=np_unary_ufunc_integer_promotion_wrapper(np.expm1),
                   dtypes=all_types_and(torch.bool, torch.bfloat16),
                   dtypesIfCUDA=all_types_and(torch.bool, torch.half, torch.bfloat16),
                   supports_forward_ad=True,
                   safe_casts_outputs=True,
                   assert_autodiffed=True,
                   skips=(
                       # Reference: https://github.com/pytorch/pytorch/pull/48926#issuecomment-739734774
                       DecorateInfo(unittest.skip("Skipped!"), 'TestUnaryUfuncs', 'test_reference_numerics_extremal',
                                    device_type='cpu', dtypes=[torch.bfloat16]),
                       DecorateInfo(unittest.skip("Skipped!"), 'TestUnaryUfuncs', 'test_reference_numerics_hard',
                                    device_type='cpu', dtypes=[torch.bfloat16]),
                       DecorateInfo(unittest.skip("Skipped!"), 'TestUnaryUfuncs', 'test_reference_numerics_normal',
                                    device_type='cpu', dtypes=[torch.bfloat16]),
                   )),
    UnaryUfuncInfo('nan_to_num',
                   ref=np.nan_to_num,
                   dtypes=all_types_and(torch.half, torch.bool),
                   dtypesIfCPU=all_types_and(torch.half, torch.bool, torch.bfloat16),
                   dtypesIfCUDA=all_types_and(torch.half, torch.bool, torch.bfloat16),
                   supports_forward_ad=True,
                   # Passing numpy_kwargs via sample_kwargs, as numpy does comparison
                   # with BFloat16 in float, since it currently doesn't support BFloat16.
                   # Ref: https://github.com/pytorch/pytorch/issues/57982#issuecomment-839150556
                   sample_kwargs=lambda device, dtype, input: ({},
                                                               {'posinf': torch.finfo(torch.bfloat16).max,
                                                                'neginf': torch.finfo(torch.bfloat16).min})
                   if dtype is torch.bfloat16 else ({}, {})),
    UnaryUfuncInfo('reciprocal',
                   ref=np_unary_ufunc_integer_promotion_wrapper(np.reciprocal),
                   dtypes=all_types_and_complex_and(torch.bool, torch.half, torch.bfloat16),
                   assert_autodiffed=True,
                   supports_forward_ad=True,
                   safe_casts_outputs=True,
                   skips=(
                       # Reference: https://github.com/pytorch/pytorch/issues/45690
                       DecorateInfo(unittest.skip("Skipped!"), 'TestUnaryUfuncs', 'test_reference_numerics_extremal',
                                    dtypes=[torch.cfloat, torch.cdouble]),
                       # Reference: https://github.com/pytorch/pytorch/pull/49102#issuecomment-744604601
                       DecorateInfo(unittest.skip("Skipped!"), 'TestUnaryUfuncs', 'test_reference_numerics_extremal',
                                    dtypes=[torch.bfloat16]),
                       DecorateInfo(unittest.skip("Skipped!"), 'TestUnaryUfuncs', 'test_reference_numerics_hard',
                                    dtypes=[torch.bfloat16]),
                       DecorateInfo(unittest.skip("Skipped!"), 'TestUnaryUfuncs', 'test_reference_numerics_normal',
                                    dtypes=[torch.bfloat16]),
                   )),
    UnaryUfuncInfo('rsqrt',
                   ref=lambda x: np.reciprocal(np.sqrt(x)),
                   domain=(0, None),
                   dtypes=all_types_and_complex_and(torch.bool, torch.bfloat16),
                   dtypesIfCUDA=all_types_and_complex_and(torch.bool, torch.half, torch.bfloat16),
                   decorators=(precisionOverride({torch.half: 5e-2}),),
                   safe_casts_outputs=True,
                   assert_autodiffed=True,
                   supports_forward_ad=True,
                   handles_complex_extremals=False),
    UnaryUfuncInfo('sqrt',
                   ref=np.sqrt,
                   supports_sparse=True,
                   domain=(0, None),
                   dtypes=all_types_and_complex_and(torch.bool, torch.bfloat16),
                   dtypesIfCUDA=all_types_and_complex_and(torch.bool, torch.half, torch.bfloat16),
                   assert_autodiffed=True,
                   supports_forward_ad=True,
                   decorators=(precisionOverride({torch.bfloat16: 7e-2}),),
                   skips=(
                       # Reference: https://github.com/pytorch/pytorch/issues/47358
                       DecorateInfo(unittest.skip("Skipped!"), 'TestUnaryUfuncs', 'test_reference_numerics_hard',
                                    device_type='cpu', dtypes=[torch.cfloat, torch.cdouble],
                                    active_if=IS_MACOS),
                       # Reference: https://github.com/pytorch/pytorch/pull/47293#issuecomment-721774436
                       DecorateInfo(unittest.skip("Skipped!"), 'TestUnaryUfuncs', 'test_reference_numerics_hard',
                                    dtypes=[torch.bfloat16])),
                   safe_casts_outputs=True,
                   handles_complex_extremals=False),
    UnaryUfuncInfo('square',
                   ref=np.square,
                   dtypes=all_types_and_complex_and(torch.bool, torch.float16, torch.bfloat16),
                   decorators=(precisionOverride({torch.complex64: 3e-4, torch.bfloat16: 3e-1}),),
                   supports_forward_ad=True,
                   skips=(
                       # Reference: https://github.com/pytorch/pytorch/issues/52549
                       DecorateInfo(unittest.skip("Skipped!"), 'TestUnaryUfuncs', 'test_reference_numerics_hard',
                                    dtypes=[torch.cfloat, torch.cdouble]),
                       # >>> t = torch.tensor(complex(-0.01, float("inf")))
                       # >>> np.square(t.numpy())
                       # (-inf-infj)
                       # >>> t.square()
                       # tensor(-inf-infj)
                       # >>> t.cuda().square()
                       # tensor(inf+nanj, device='cuda:0')
                       DecorateInfo(unittest.skip("Skipped!"), 'TestUnaryUfuncs', 'test_reference_numerics_extremal',
                                    device_type='cuda', dtypes=[torch.cfloat, torch.cdouble]),
                       # Reference: https://github.com/pytorch/pytorch/pull/52551#issuecomment-782596181
                       DecorateInfo(unittest.skip("Skipped!"), 'TestUnaryUfuncs', 'test_reference_numerics_hard',
                                    dtypes=[torch.bfloat16]),
                   ),),
    OpInfo('lerp',
           dtypes=floating_and_complex_types(),
           dtypesIfCUDA=floating_and_complex_types_and(torch.half, torch.bfloat16),
           dtypesIfROCM=floating_and_complex_types_and(torch.half, torch.bfloat16),
           sample_inputs_func=sample_inputs_lerp,
           supports_forward_ad=True,
           assert_autodiffed=True),
    OpInfo('linalg.inv',
           aten_name='linalg_inv',
           op=torch.linalg.inv,
           dtypes=floating_and_complex_types(),
           sample_inputs_func=sample_inputs_linalg_invertible,
           check_batched_gradgrad=False,
           supports_forward_ad=True,
           gradcheck_nondet_tol=GRADCHECK_NONDET_TOL,
           decorators=[skipCUDAIfNoMagmaAndNoCusolver, skipCUDAIfRocm, skipCPUIfNoLapack],
           ),
    OpInfo('linalg.inv_ex',
           aten_name='linalg_inv_ex',
           dtypes=floating_and_complex_types(),
           sample_inputs_func=sample_inputs_linalg_invertible,
           check_batched_gradgrad=False,
           supports_forward_ad=True,
           gradcheck_nondet_tol=GRADCHECK_NONDET_TOL,
           decorators=[skipCUDAIfNoMagmaAndNoCusolver, skipCUDAIfRocm, skipCPUIfNoLapack],
           ),
    UnaryUfuncInfo('angle',
                   ref=np.angle,
                   dtypes=all_types_and_complex_and(torch.bool, torch.bfloat16, torch.float16),
                   dtypesIfCUDA=all_types_and_complex_and(torch.bool),
                   decorators=(precisionOverride({torch.float16: 1e-2,
                                                  torch.bfloat16: 1e-2}),),
                   safe_casts_outputs=True,
                   supports_forward_ad=True,
                   supports_complex_to_float=True),
    OpInfo('linalg.solve',
           aten_name='linalg_solve',
           op=torch.linalg.solve,
           dtypes=floating_and_complex_types(),
           sample_inputs_func=sample_inputs_linalg_solve,
           check_batched_gradgrad=False,
           supports_forward_ad=True,
           decorators=[skipCUDAIfNoMagma, skipCUDAIfRocm, skipCPUIfNoLapack]),
    OpInfo('linalg.matrix_rank',
           aten_name='linalg_matrix_rank',
           dtypes=floating_and_complex_types(),
           supports_autograd=False,
           sample_inputs_func=sample_inputs_linalg_invertible,
           decorators=[skipCUDAIfNoMagma, skipCUDAIfRocm, skipCPUIfNoLapack]),
    OpInfo('linalg.matrix_rank',
           aten_name='linalg_matrix_rank',
           variant_test_name='hermitian',
           dtypes=floating_and_complex_types(),
           supports_autograd=False,
           sample_inputs_func=sample_inputs_linalg_pinv_hermitian,
           decorators=[skipCUDAIfNoMagma, skipCUDAIfRocm, skipCPUIfNoLapack]),
    OpInfo('linalg.pinv',
           aten_name='linalg_pinv',
           op=torch.linalg.pinv,
           dtypes=floating_and_complex_types(),
           check_batched_grad=False,
           check_batched_gradgrad=False,
           sample_inputs_func=sample_inputs_linalg_invertible,
           decorators=[skipCUDAIfNoMagmaAndNoCusolver, skipCUDAIfRocm, skipCPUIfNoLapack]),
    OpInfo('linalg.pinv',
           aten_name='linalg_pinv',
           variant_test_name='hermitian',
           dtypes=floating_and_complex_types(),
           check_batched_grad=False,
           check_batched_gradgrad=False,
           sample_inputs_func=sample_inputs_linalg_pinv_hermitian,
           gradcheck_wrapper=gradcheck_wrapper_hermitian_input,
           decorators=[skipCUDAIfNoMagma, skipCUDAIfRocm, skipCPUIfNoLapack],
           skips=(
               # Gradcheck hangs for this function
               DecorateInfo(unittest.skip("Skipped!"), 'TestGradients', 'test_forward_mode_AD'),),
           ),
    OpInfo('eig',
           op=torch.eig,
           dtypes=floating_and_complex_types(),
           sample_inputs_func=sample_inputs_eig,
           decorators=[
               skipCUDAIfNoMagma,
               skipCPUIfNoLapack,
               skipCUDAIfRocm
           ],),
    OpInfo('einsum',
           # we need this lambda because SampleInput expects tensor input as the first argument
           # TODO(@heitorschueroff) update SampleInput to handle such cases
           op=lambda tensors, equation: torch.einsum(equation, tensors),
           dtypes=all_types_and_complex_and(torch.half, torch.bfloat16),
           dtypesIfCUDA=floating_and_complex_types_and(torch.half, *[torch.bfloat16] if CUDA11OrLater else []),
           backward_dtypesIfCUDA=floating_and_complex_types_and(torch.half,
                                                                *[torch.bfloat16] if (SM60OrLater and CUDA11OrLater) else []),
           supports_out=False,
           supports_forward_ad=True,
           sample_inputs_func=sample_inputs_einsum,
           skips=(
               # test does not work with passing lambda for op
               # there's a test `test_einsum` in `test_jit.py` to handle this case
               DecorateInfo(unittest.skip("Skipped!"), 'TestJit', 'test_variant_consistency_jit'),
           )),
    OpInfo('svd',
           op=torch.svd,
           dtypes=floating_and_complex_types(),
           sample_inputs_func=sample_inputs_svd,
           decorators=[
               skipCUDAIfNoMagmaAndNoCusolver,
               skipCUDAIfRocm,
               skipCPUIfNoLapack,
           ]),
    OpInfo('linalg.svd',
           op=torch.linalg.svd,
           aten_name='linalg_svd',
           dtypes=floating_and_complex_types(),
           sample_inputs_func=sample_inputs_linalg_svd,
           decorators=[
               skipCUDAIfNoMagmaAndNoCusolver,
               skipCUDAIfRocm,
               skipCPUIfNoLapack,
           ]),
    OpInfo('linalg.svdvals',
           op=torch.linalg.svdvals,
           aten_name='linalg_svdvals',
           dtypes=floating_and_complex_types(),
           sample_inputs_func=sample_inputs_linalg_svdvals,
           check_batched_gradgrad=False,
           decorators=[
               skipCUDAIfNoMagmaAndNoCusolver,
               skipCPUIfNoLapack]),
    OpInfo('polar',
           dtypes=floating_types(),
           sample_inputs_func=sample_inputs_polar),
    # TODO(@kshitij12345): Refactor similar to `mvlgamma` entries.
    # To test reference numerics against multiple values of argument `n`,
    # we make multiple OpInfo entries with each entry corresponding to different value of n (currently 0 to 4).
    # We run the op tests from test_ops.py only for `n=0` to avoid redundancy in testing.
    UnaryUfuncInfo('polygamma',
                   op=lambda x, n, **kwargs: torch.polygamma(n, x, **kwargs),
                   variant_test_name='polygamma_n_0',
                   ref=reference_polygamma if TEST_SCIPY else _NOTHING,
                   dtypes=all_types_and(torch.bool),
                   dtypesIfCPU=all_types_and(torch.bool, torch.bfloat16),
                   dtypesIfCUDA=all_types_and(torch.bool, torch.half),
                   safe_casts_outputs=True,
                   supports_forward_ad=True,
                   sample_inputs_func=sample_inputs_polygamma,
                   skips=(
                       # Probably related to the way the function is
                       # scripted for JIT tests (or maybe not).
                       # RuntimeError:
                       # Arguments for call are not valid.
                       # The following variants are available:
                       #   aten::polygamma(int n, Tensor self) -> (Tensor):
                       #   Expected a value of type 'Tensor' for argument 'self' but instead found type 'int'.
                       #   aten::polygamma.out(int n, Tensor self, *, Tensor(a!) out) -> (Tensor(a!)):
                       #   Expected a value of type 'Tensor' for argument 'self' but instead found type 'int'.
                       # The original call is:
                       #   File "<string>", line 3
                       # def the_method(i0):
                       #     return torch.polygamma(i0, 1)
                       #            ~~~~~~~~~~~~~~~ <--- HERE
                       DecorateInfo(unittest.skip("Skipped!"), 'TestJit', 'test_variant_consistency_jit'),),
                   sample_kwargs=lambda device, dtype, input: ({'n': 0}, {'n': 0})),
    # A separate OpInfo entry for special.polygamma is needed to reorder the arguments
    # for the alias. See the discussion here: https://github.com/pytorch/pytorch/pull/59691#discussion_r650261939
    UnaryUfuncInfo('special.polygamma',
                   op=lambda x, n, **kwargs: torch.special.polygamma(n, x, **kwargs),
                   variant_test_name='special_polygamma_n_0',
                   ref=reference_polygamma if TEST_SCIPY else _NOTHING,
                   dtypes=all_types_and(torch.bool, torch.bfloat16),
                   dtypesIfCUDA=all_types_and(torch.bool, torch.half),
                   safe_casts_outputs=True,
                   supports_forward_ad=True,
                   sample_inputs_func=sample_inputs_polygamma,
                   skips=(
                       # Probably related to the way the function is
                       # scripted for JIT tests (or maybe not).
                       # RuntimeError:
                       # Arguments for call are not valid.
                       # The following variants are available:
                       #   aten::polygamma(int n, Tensor self) -> (Tensor):
                       #   Expected a value of type 'Tensor' for argument 'self' but instead found type 'int'.
                       #   aten::polygamma.out(int n, Tensor self, *, Tensor(a!) out) -> (Tensor(a!)):
                       #   Expected a value of type 'Tensor' for argument 'self' but instead found type 'int'.
                       # The original call is:
                       #   File "<string>", line 3
                       # def the_method(i0):
                       #     return torch.polygamma(i0, 1)
                       #            ~~~~~~~~~~~~~~~ <--- HERE
                       DecorateInfo(unittest.skip("Skipped!"), 'TestJit', 'test_variant_consistency_jit'),),
                   sample_kwargs=lambda device, dtype, input: ({'n': 0}, {'n': 0})),
    UnaryUfuncInfo('polygamma',
                   op=lambda x, n, **kwargs: torch.polygamma(n, x, **kwargs),
                   variant_test_name='polygamma_n_1',
                   ref=reference_polygamma if TEST_SCIPY else _NOTHING,
                   dtypes=all_types_and(torch.bool),
                   dtypesIfCPU=all_types_and(torch.bool, torch.bfloat16),
                   dtypesIfCUDA=all_types_and(torch.bool, torch.half),
                   safe_casts_outputs=True,
                   supports_forward_ad=True,
                   sample_inputs_func=sample_inputs_polygamma,
                   skips=(
                       # Redundant tests
                       DecorateInfo(unittest.skip("Skipped!"), 'TestGradients'),
                       DecorateInfo(unittest.skip("Skipped!"), 'TestJit'),
                       DecorateInfo(unittest.skip("Skipped!"), 'TestCommon'),
                       # Mismatch: https://github.com/pytorch/pytorch/issues/55357
                       DecorateInfo(unittest.skip("Skipped!"), 'TestUnaryUfuncs', 'test_reference_numerics_extremal'),
                       DecorateInfo(unittest.skip("Skipped!"), 'TestUnaryUfuncs', 'test_reference_numerics_hard'),
                       DecorateInfo(unittest.skip("Skipped!"), 'TestUnaryUfuncs', 'test_reference_numerics_normal'),
                   ),
                   sample_kwargs=lambda device, dtype, input: ({'n': 1}, {'n': 1})),
    UnaryUfuncInfo('polygamma',
                   op=lambda x, n, **kwargs: torch.polygamma(n, x, **kwargs),
                   variant_test_name='polygamma_n_2',
                   ref=reference_polygamma if TEST_SCIPY else _NOTHING,
                   dtypes=all_types_and(torch.bool),
                   dtypesIfCPU=all_types_and(torch.bool, torch.bfloat16),
                   dtypesIfCUDA=all_types_and(torch.bool, torch.half),
                   safe_casts_outputs=True,
                   supports_forward_ad=True,
                   sample_inputs_func=sample_inputs_polygamma,
                   skips=(
                       # Redundant tests
                       DecorateInfo(unittest.skip("Skipped!"), 'TestGradients'),
                       DecorateInfo(unittest.skip("Skipped!"), 'TestJit'),
                       DecorateInfo(unittest.skip("Skipped!"), 'TestCommon'),
                       # Mismatch: https://github.com/pytorch/pytorch/issues/55357
                       DecorateInfo(unittest.skip("Skipped!"), 'TestUnaryUfuncs', 'test_reference_numerics_extremal'),
                       DecorateInfo(unittest.skip("Skipped!"), 'TestUnaryUfuncs', 'test_reference_numerics_hard',
                                    active_if=TEST_WITH_ROCM),
                       DecorateInfo(unittest.skip("Skipped!"), 'TestUnaryUfuncs', 'test_reference_numerics_normal',
                                    active_if=TEST_WITH_ROCM),),
                   sample_kwargs=lambda device, dtype, input: ({'n': 2}, {'n': 2})),
    UnaryUfuncInfo('polygamma',
                   op=lambda x, n, **kwargs: torch.polygamma(n, x, **kwargs),
                   variant_test_name='polygamma_n_3',
                   ref=reference_polygamma if TEST_SCIPY else _NOTHING,
                   dtypes=all_types_and(torch.bool),
                   dtypesIfCPU=all_types_and(torch.bool, torch.bfloat16),
                   dtypesIfCUDA=all_types_and(torch.bool, torch.half),
                   safe_casts_outputs=True,
                   supports_forward_ad=True,
                   sample_inputs_func=sample_inputs_polygamma,
                   skips=(
                       # Redundant tests
                       DecorateInfo(unittest.skip("Skipped!"), 'TestGradients'),
                       DecorateInfo(unittest.skip("Skipped!"), 'TestJit'),
                       DecorateInfo(unittest.skip("Skipped!"), 'TestCommon'),
                       # Mismatch: https://github.com/pytorch/pytorch/issues/55357
                       DecorateInfo(unittest.skip("Skipped!"), 'TestUnaryUfuncs', 'test_reference_numerics_extremal'),
                       DecorateInfo(unittest.skip("Skipped!"), 'TestUnaryUfuncs', 'test_reference_numerics_hard',
                                    active_if=TEST_WITH_ROCM),
                       DecorateInfo(unittest.skip("Skipped!"), 'TestUnaryUfuncs', 'test_reference_numerics_normal',
                                    active_if=TEST_WITH_ROCM),),
                   sample_kwargs=lambda device, dtype, input: ({'n': 3}, {'n': 3})),
    UnaryUfuncInfo('polygamma',
                   op=lambda x, n, **kwargs: torch.polygamma(n, x, **kwargs),
                   variant_test_name='polygamma_n_4',
                   ref=reference_polygamma if TEST_SCIPY else _NOTHING,
                   decorators=(precisionOverride({torch.float16: 5e-4, torch.float32: 5e-4}),),
                   dtypes=all_types_and(torch.bool),
                   dtypesIfCPU=all_types_and(torch.bool, torch.bfloat16),
                   dtypesIfCUDA=all_types_and(torch.bool, torch.half),
                   safe_casts_outputs=True,
                   supports_forward_ad=True,
                   sample_inputs_func=sample_inputs_polygamma,
                   skips=(
                       # Redundant tests
                       DecorateInfo(unittest.skip("Skipped!"), 'TestGradients'),
                       DecorateInfo(unittest.skip("Skipped!"), 'TestJit'),
                       DecorateInfo(unittest.skip("Skipped!"), 'TestCommon'),
                       # Mismatch: https://github.com/pytorch/pytorch/issues/55357
                       DecorateInfo(unittest.skip("Skipped!"), 'TestUnaryUfuncs', 'test_reference_numerics_extremal'),
                       DecorateInfo(unittest.skip("Skipped!"), 'TestUnaryUfuncs', 'test_reference_numerics_hard',
                                    active_if=TEST_WITH_ROCM),
                       DecorateInfo(unittest.skip("Skipped!"), 'TestUnaryUfuncs', 'test_reference_numerics_normal',
                                    active_if=TEST_WITH_ROCM),),
                   sample_kwargs=lambda device, dtype, input: ({'n': 4}, {'n': 4})),
    OpInfo('ravel',
           dtypes=all_types_and_complex_and(torch.bool, torch.float16, torch.bfloat16),
           supports_out=False,
           supports_forward_ad=True,
           sample_inputs_func=sample_inputs_ravel,
           ),
    OpInfo('reshape',
           dtypes=all_types_and_complex_and(torch.bool, torch.float16, torch.bfloat16),
           sample_inputs_func=sample_inputs_view_reshape,
           supports_out=False,
           supports_forward_ad=True,
           ),
    OpInfo('reshape_as',
           op=lambda x, other: x.reshape_as(other),
           dtypes=all_types_and_complex_and(torch.bool, torch.float16, torch.bfloat16),
           sample_inputs_func=sample_inputs_view_as_reshape_as,
           supports_out=False,
           supports_forward_ad=True,
           ),
    OpInfo('view',
           op=lambda x, shape: x.view(shape),
           dtypes=all_types_and_complex_and(torch.bool, torch.float16, torch.bfloat16),
           supports_out=False,
           supports_forward_ad=True,
           assert_jit_shape_analysis=True,
           sample_inputs_func=sample_inputs_view_reshape,
           ),
    OpInfo('view_as',
           op=lambda x, other: x.view_as(other),
           dtypes=all_types_and_complex_and(torch.bool, torch.float16, torch.bfloat16),
           supports_out=False,
           supports_forward_ad=True,
           skips=(
               # Because view_as does not have a function variant.
               DecorateInfo(unittest.skip("Skipped!"), 'TestJit', 'test_variant_consistency_jit'),),
           sample_inputs_func=sample_inputs_view_as_reshape_as,
           ),
    OpInfo('pinverse',
           op=torch.pinverse,
           dtypes=floating_and_complex_types(),
           check_batched_grad=False,
           check_batched_gradgrad=False,
           gradcheck_nondet_tol=GRADCHECK_NONDET_TOL,
           supports_out=False,
           sample_inputs_func=sample_inputs_linalg_invertible,
           decorators=[skipCUDAIfNoMagmaAndNoCusolver, skipCUDAIfRocm, skipCPUIfNoLapack]),
    OpInfo('gather',
           dtypes=all_types_and_complex_and(torch.bool, torch.float16, torch.bfloat16),
           dtypesIfCUDA=all_types_and_complex_and(torch.bool, torch.float16, torch.bfloat16),
           sample_inputs_func=sample_inputs_gather,
           gradcheck_nondet_tol=GRADCHECK_NONDET_TOL,
           supports_forward_ad=True,
           ),
    OpInfo('index_fill',
           dtypes=all_types_and_complex_and(torch.bool, torch.float16, torch.bfloat16),
           supports_inplace_autograd=False,
           supports_out=False,
           supports_forward_ad=True,
           sample_inputs_func=sample_inputs_index_fill),
    OpInfo('index_copy',
           dtypes=all_types_and_complex_and(torch.bool, torch.float16, torch.bfloat16),
           supports_inplace_autograd=False,
           supports_out=False,
           supports_forward_ad=True,
           sample_inputs_func=sample_inputs_index_copy,
           gradcheck_nondet_tol=GRADCHECK_NONDET_TOL),
    OpInfo('index_select',
           dtypes=all_types_and_complex_and(torch.bool, torch.float16, torch.bfloat16),
           sample_inputs_func=sample_inputs_index_select,
           supports_forward_ad=True,
           assert_jit_shape_analysis=True,
           gradcheck_nondet_tol=GRADCHECK_NONDET_TOL),
    OpInfo('index_add',
           dtypes=all_types_and_complex_and(torch.bool, torch.float16, torch.bfloat16),
           supports_out=False,
           supports_forward_ad=True,
           sample_inputs_func=sample_inputs_index_add,
           gradcheck_nondet_tol=GRADCHECK_NONDET_TOL),
    OpInfo('__getitem__',
           dtypes=all_types_and_complex_and(torch.bool, torch.float16, torch.bfloat16),
           supports_out=False,
           supports_inplace_autograd=False,
           supports_scripting=False,
           op=torch.Tensor.__getitem__,
           skips=(DecorateInfo(unittest.skip("Skipped!"), 'TestJit', 'test_variant_consistency_jit', device_type='cuda'),),
           assert_jit_shape_analysis=False,  # TODO: support index.Tensor()
           sample_inputs_func=sample_inputs_getitem,),
    OpInfo('index_put',
           dtypes=all_types_and_complex_and(torch.bool, torch.float16, torch.bfloat16),
           supports_out=False,
           supports_inplace_autograd=True,
           supports_forward_ad=True,
           test_neg_view=False,
           sample_inputs_func=sample_inputs_index_put,
           skips=(
               DecorateInfo(unittest.skip("Skipped!"), 'TestJit', 'test_variant_consistency_jit'),
           )),
    OpInfo('sort',
           dtypes=all_types_and(torch.bool, torch.float16, torch.bfloat16),
           dtypesIfCUDA=all_types_and(torch.float16, torch.bfloat16),
           dtypesIfROCM=all_types_and(torch.float16),
           sample_inputs_func=sample_inputs_sort,
           skips=(
               # sort does not correctly warn when resizing out= inputs
               DecorateInfo(unittest.skip("Skipped!"), 'TestCommon', 'test_out'),
           )),
    OpInfo('put',
           dtypes=all_types_and_complex_and(torch.bool, torch.float16, torch.bfloat16),
           supports_out=False,
           check_batched_gradgrad=False,  # vmap complains of the sizes
           sample_inputs_func=sample_inputs_put),
    OpInfo('take',
           dtypes=all_types_and_complex_and(torch.bool, torch.float16, torch.bfloat16),
           check_batched_grad=False,  # vmap complains of the sizes
           supports_forward_ad=True,
           sample_inputs_func=sample_inputs_take),
    OpInfo('scatter',
           dtypes=all_types_and_complex_and(torch.bool, torch.half, torch.bfloat16),
           sample_inputs_func=sample_inputs_scatter,),
    OpInfo('scatter_add',
           dtypes=all_types_and_complex_and(torch.bool, torch.half, torch.bfloat16),
           sample_inputs_func=sample_inputs_scatter_add,
           supports_out=False),
    OpInfo('stack',
           dtypes=all_types_and_complex_and(torch.bool, torch.float16, torch.bfloat16),
           sample_inputs_func=sample_inputs_stack,
           assert_autodiffed=True,
           skips=(
               # TODO: see https://github.com/pytorch/pytorch/issues/64709
               DecorateInfo(unittest.skip("Skipped!"), 'TestCommon', 'test_out'),
           )),
    OpInfo('hstack',
           dtypes=all_types_and_complex_and(torch.bool, torch.float16, torch.bfloat16),
           sample_inputs_func=sample_inputs_hstack_dstack_vstack,
           supports_forward_ad=True,
           skips=(
               # TODO: see https://github.com/pytorch/pytorch/issues/64709
               DecorateInfo(unittest.skip("Skipped!"), 'TestCommon', 'test_out'),
           )),
    OpInfo('hypot',
           dtypes=floating_types(),
           dtypesIfCPU=floating_types_and(torch.bfloat16),
           dtypesIfCUDA=floating_types_and(torch.half, torch.bfloat16),
           supports_forward_ad=True,
           sample_inputs_func=sample_inputs_hypot,
           ),
    OpInfo('histogram',
           dtypes=_dispatch_dtypes(),  # histogram is only implemented on CPU
           dtypesIfCPU=floating_types(),
           sample_inputs_func=sample_inputs_histogram,
           supports_autograd=False,
           skips=(
               # JIT tests don't work with Tensor keyword arguments
               # https://github.com/pytorch/pytorch/issues/58507
               DecorateInfo(unittest.skip("Skipped!"), 'TestJit', 'test_variant_consistency_jit'),),),
    OpInfo('cat',
           ref=lambda input_seq, dim=0, **kwargs: np.concatenate(input_seq, axis=dim, **kwargs),
           aliases=('concat',),
           dtypes=all_types_and_complex_and(torch.bool, torch.float16, torch.bfloat16),
           sample_inputs_func=sample_inputs_cat_concat,
           supports_forward_ad=True,
           assert_autodiffed=True,
           skips=(
               # TODO: see https://github.com/pytorch/pytorch/issues/64709
               DecorateInfo(unittest.skip("Skipped!"), 'TestCommon', 'test_out'),
               # RuntimeError: Arguments for call not valid.
               #               Expected a value of type 'List[Tensor]' for argument
               #               'tensors' but instead found type 'Tensor (inferred)'.
               DecorateInfo(unittest.skip("Skipped!"), 'TestJit', 'test_jit_alias_remapping'),)),
    OpInfo('vstack',
           aliases=('row_stack',),
           dtypes=all_types_and_complex_and(torch.bool, torch.float16, torch.bfloat16),
           sample_inputs_func=sample_inputs_hstack_dstack_vstack,
           supports_forward_ad=True,
           skips=(
               # TODO: see https://github.com/pytorch/pytorch/issues/64709
               DecorateInfo(unittest.skip("Skipped!"), 'TestCommon', 'test_out'),
               # RuntimeError: _fn() Expected a value of type
               #   'Tensor (inferred)' for argument 't0' but instead found type 'tuple'.
               DecorateInfo(unittest.skip("Skipped!"), 'TestJit', 'test_jit_alias_remapping'),)),
    OpInfo('dstack',
           dtypes=all_types_and_complex_and(torch.bool, torch.float16, torch.bfloat16),
           sample_inputs_func=sample_inputs_hstack_dstack_vstack,
           supports_forward_ad=True,
           skips=(
               # TODO: see https://github.com/pytorch/pytorch/issues/64709
               DecorateInfo(unittest.skip("Skipped!"), 'TestCommon', 'test_out'),
           )),
    OpInfo('unfold',
           op=lambda x, *args: x.unfold(*args),
           dtypes=all_types_and_complex_and(torch.bool, torch.float16, torch.bfloat16),
           supports_out=False,
           supports_forward_ad=True,
           check_batched_gradgrad=False,
           skips=(
               # torch.unfold does not exist so we get a RuntimeError.
               DecorateInfo(unittest.skip("Skipped!"), 'TestJit', 'test_variant_consistency_jit',
                            dtypes=all_types_and_complex_and(torch.bool, torch.float16, torch.bfloat16)),
               # Skip operator schema test because this is a functional and not an operator
               DecorateInfo(unittest.skip("Skipped!"), 'TestOperatorSignatures', 'test_get_torch_func_signature_exhaustive'),
           ),
           sample_inputs_func=sample_inputs_unfold),
    OpInfo('msort',
           dtypes=all_types_and(torch.bool, torch.float16, torch.bfloat16),
           dtypesIfCUDA=all_types_and(torch.float16, torch.bfloat16),
           dtypesIfROCM=all_types_and(torch.float16),
           check_batched_gradgrad=False,
           skips=(
               #  msort does not correctly warn when resizing out= inputs.
               DecorateInfo(unittest.skip("Skipped!"), 'TestCommon', 'test_out',
                            dtypes=all_types_and_complex_and(torch.bool, torch.float16, torch.bfloat16)),
           ),
           sample_inputs_func=sample_inputs_msort),
    OpInfo('movedim',
           aliases=('moveaxis',),
           dtypes=all_types_and_complex_and(torch.bool, torch.float16, torch.bfloat16),
           supports_out=False,
           supports_forward_ad=True,
           sample_inputs_func=sample_movedim_moveaxis),
    OpInfo('renorm',
           dtypes=floating_and_complex_types_and(torch.float16, torch.bfloat16),
           sample_inputs_func=sample_inputs_renorm),
    ShapeFuncInfo('repeat',
                  op=lambda x, dims: x.repeat(dims),
                  ref=np.tile,
                  dtypes=all_types_and_complex_and(torch.bool, torch.float16, torch.bfloat16),
                  supports_out=False,
                  supports_forward_ad=True,
                  skips=(
                      # torch.repeat does not exist so we get a RuntimeError.
                      DecorateInfo(unittest.skip("Skipped!"), 'TestJit', 'test_variant_consistency_jit',
                                   dtypes=all_types_and_complex_and(torch.bool, torch.float16, torch.bfloat16)),
                  ),
                  sample_inputs_func=sample_repeat_tile),
    OpInfo('squeeze',
           dtypes=all_types_and_complex_and(torch.bool, torch.float16, torch.bfloat16),
           supports_out=False,
           assert_autodiffed=True,
           assert_jit_shape_analysis=True,
           supports_forward_ad=True,
           sample_inputs_func=sample_inputs_squeeze),
    OpInfo('fill_',
           op=lambda x, scalar: torch.fill_(x.clone(), scalar),
           method_variant=None,
           inplace_variant=torch.Tensor.fill_,
           supports_forward_ad=True,
           dtypes=all_types_and_complex_and(torch.bool, torch.float16, torch.bfloat16),
           supports_out=False,
           skips=(
               # JIT has issue when op is passed as lambda
               DecorateInfo(unittest.skip("Skipped!"), 'TestJit', 'test_variant_consistency_jit'),
           ),
           sample_inputs_func=sample_inputs_fill_),
    OpInfo('resize_',
           op=lambda x, shape: x.clone().resize_(shape),
           method_variant=None,
           inplace_variant=None,
           dtypes=all_types_and_complex_and(torch.bool, torch.float16, torch.bfloat16),
           supports_out=False,
           supports_autograd=False,
           sample_inputs_func=sample_inputs_resize_ops),
    OpInfo('resize_as_',
           op=lambda x, other: torch.resize_as_(x.clone(), other),
           method_variant=None,
           inplace_variant=torch.Tensor.resize_as_,
           dtypes=all_types_and_complex_and(torch.bool, torch.float16, torch.bfloat16),
           supports_out=False,
           supports_autograd=False,
           sample_inputs_func=sample_inputs_resize_ops),
    OpInfo('take_along_dim',
           dtypes=all_types_and_complex_and(torch.bool, torch.float16, torch.bfloat16),
           dtypesIfCUDA=all_types_and_complex_and(torch.bool, torch.float16, torch.bfloat16),
           supports_inplace_autograd=False,
           supports_forward_ad=True,
           sample_inputs_func=sample_inputs_take_along_dim,
           gradcheck_nondet_tol=GRADCHECK_NONDET_TOL),
    ShapeFuncInfo('tile',
                  ref=np.tile,
                  dtypes=all_types_and_complex_and(torch.bool, torch.float16, torch.bfloat16),
                  supports_out=False,
                  supports_forward_ad=True,
                  sample_inputs_func=sample_repeat_tile),
    OpInfo('trapz',  # TODO: in the future, 'trapz' should be made a proper alias of 'trapezoid'
           dtypes=all_types_and_complex_and(torch.float16, torch.bfloat16),
           supports_out=False,
           supports_forward_ad=True,
           sample_inputs_func=sample_trapezoid),
    OpInfo('trapezoid',
           dtypes=all_types_and_complex_and(torch.float16, torch.bfloat16),
           supports_out=False,
           supports_forward_ad=True,
           sample_inputs_func=sample_trapezoid),
    OpInfo('cumulative_trapezoid',
           dtypes=all_types_and_complex_and(),
           dtypesIfCUDA=all_types_and_complex_and(torch.bfloat16, torch.float16),
           supports_forward_ad=True,
           supports_out=False,
           sample_inputs_func=sample_cumulative_trapezoid),
    OpInfo('unsqueeze',
           dtypes=all_types_and_complex_and(torch.bool, torch.float16, torch.bfloat16),
           supports_out=False,
           supports_forward_ad=True,
           assert_jit_shape_analysis=True,
           assert_autodiffed=True,
           sample_inputs_func=sample_unsqueeze),
    OpInfo('xlogy',
           aliases=('special.xlogy',),
           dtypes=all_types_and(torch.bool, torch.half, torch.bfloat16),
           supports_forward_ad=True,
           safe_casts_outputs=True,
           sample_inputs_func=sample_inputs_xlogy),
    OpInfo('zero_',
           op=lambda x: torch.zero_(x.clone()),
           method_variant=None,
           inplace_variant=torch.Tensor.zero_,
           dtypes=all_types_and_complex_and(torch.bool, torch.float16, torch.bfloat16),
           supports_out=False,
           supports_forward_ad=True,
           skips=(
               # JIT has issue when op is passed as lambda
               DecorateInfo(unittest.skip("Skipped!"), 'TestJit', 'test_variant_consistency_jit'),
           ),
           sample_inputs_func=sample_inputs_zero_),
    OpInfo('special.xlog1py',
           aten_name='special_xlog1py',
           dtypes=all_types_and(torch.bool, torch.half, torch.bfloat16),
           backward_dtypesIfCPU=all_types_and(torch.bool, torch.bfloat16),
           safe_casts_outputs=True,
           supports_forward_ad=True,
           sample_inputs_func=sample_inputs_xlog1py),
    OpInfo('special.zeta',
           aten_name='special_zeta',
           dtypes=all_types_and(torch.bool),
           supports_autograd=False,
           safe_casts_outputs=True,
           sample_inputs_func=sample_inputs_binary_pwise),
    # OpInfo entry to verify the gradient formula of `other`/`q`
    OpInfo('special.zeta',
           op=lambda q, x, **kwargs: torch.special.zeta(x, q, **kwargs),
           aten_name='special_zeta',
           variant_test_name='grad',
           dtypes=all_types_and(torch.bool),
           supports_autograd=True,
           safe_casts_outputs=True,
           skips=(
               # Lambda doesn't work in JIT test
               DecorateInfo(unittest.skip("Skipped!"), "TestJit", "test_variant_consistency_jit"),
           ),
           sample_inputs_func=sample_inputs_zeta),
    OpInfo('logsumexp',
           aliases=('special.logsumexp',),
           dtypes=floating_types_and(torch.bfloat16),
           dtypesIfCUDA=floating_types_and(torch.bfloat16, torch.half),
           assert_autodiffed=True,
           sample_inputs_func=sample_inputs_logsumexp),
    OpInfo('trace',
           dtypes=all_types_and_complex(),
           dtypesIfCUDA=all_types_and_complex_and(torch.bool, torch.half, torch.bfloat16),
           supports_inplace_autograd=False,
           supports_out=False,
           supports_forward_ad=True,
           sample_inputs_func=sample_inputs_trace),
    OpInfo('transpose',
           aliases=('swapdims', 'swapaxes'),
           assert_jit_shape_analysis=True,
           dtypes=all_types_and_complex_and(torch.bool, torch.bfloat16, torch.half),
           dtypesIfCUDA=all_types_and_complex_and(torch.bool, torch.bfloat16, torch.half),
           supports_out=False,
           supports_forward_ad=True,
           sample_inputs_func=sample_inputs_transpose_swapdims),
    OpInfo('tril',
           dtypesIfCPU=all_types_and_complex_and(torch.bool, torch.half, torch.bfloat16),
           dtypes=all_types_and_complex_and(torch.bool, torch.half),
           supports_forward_ad=True,
           sample_inputs_func=sample_inputs_tril_triu),
    OpInfo('triu',
           dtypesIfCPU=all_types_and_complex_and(torch.bool, torch.half, torch.bfloat16),
           dtypes=all_types_and_complex_and(torch.bool, torch.half),
           supports_forward_ad=True,
           sample_inputs_func=sample_inputs_tril_triu),
    OpInfo('kron',
           dtypes=all_types_and_complex_and(torch.bool, torch.half, torch.bfloat16),
           dtypesIfCUDA=all_types_and_complex_and(torch.bool, torch.half, torch.bfloat16),
           supports_inplace_autograd=False,
           supports_forward_ad=True,
           sample_inputs_func=sample_inputs_kron),
    OpInfo('inner',
           dtypes=floating_and_complex_types_and(torch.half),
           dtypesIfCPU=all_types_and_complex_and(torch.half, torch.bfloat16),
           dtypesIfCUDA=floating_and_complex_types_and(torch.float16, *[torch.bfloat16] if CUDA11OrLater else []),
           dtypesIfROCM=floating_and_complex_types_and(torch.half, torch.bfloat16),
           supports_forward_ad=True,
           sample_inputs_func=sample_inputs_inner,
           ),
    OpInfo('tensordot',
           dtypes=floating_and_complex_types_and(torch.half),
           dtypesIfCPU=all_types_and_complex_and(torch.half, torch.bfloat16),
           dtypesIfCUDA=floating_and_complex_types_and(torch.float16, *[torch.bfloat16] if CUDA11OrLater else []),
           dtypesIfROCM=floating_and_complex_types_and(torch.half, torch.bfloat16),
           safe_casts_outputs=True,
           supports_forward_ad=True,
           sample_inputs_func=sample_inputs_tensordot,
           skips=(
               # Currently failing due to an INTERNAL_ASSERT_FAILED error.
               # Reference: https://github.com/pytorch/pytorch/issues/56314
               DecorateInfo(unittest.skip("Skipped!"), "TestJit", "test_variant_consistency_jit", dtypes=[torch.float32]),
               # Skip operator schema test because this is a functional and not an operator.
               # Reference: https://github.com/pytorch/pytorch/issues/54574
               DecorateInfo(unittest.skip("Skipped!"), 'TestOperatorSignatures', 'test_get_torch_func_signature_exhaustive'),
           )
           ),
    OpInfo('to_sparse',
           op=lambda x, *args: x.to_sparse(*args),
           sample_inputs_func=sample_inputs_to_sparse,
           dtypes=all_types_and_complex_and(torch.bool, torch.float16, torch.bfloat16),
           backward_dtypes=floating_types(),
           backward_dtypesIfCUDA=floating_types_and(torch.float16, torch.bfloat16),
           supports_out=False,
           check_batched_grad=False,
           check_batched_gradgrad=False,
           skips=(
               # TODO: FIXME: complex inputs requiring grad error in forward
               DecorateInfo(unittest.skip("Skipped!"), 'TestCommon', 'test_dtypes'),
               # JIT has issue when op is passed as lambda
               DecorateInfo(unittest.skip("Skipped!"), 'TestJit', 'test_variant_consistency_jit'),
           )
           ),
    OpInfo('logcumsumexp',
           dtypes=floating_types_and(),
           dtypesIfCUDA=floating_types_and(torch.half, torch.bfloat16),
           backward_dtypesIfCUDA=floating_types_and(),
           skips=(
               # AssertionError: UserWarning not triggered : Resized a non-empty tensor but did not warn about it.
               DecorateInfo(unittest.skip("Skipped!"), 'TestCommon', 'test_out', dtypes=(torch.float32,), device_type='cuda'),
           ),
           sample_inputs_func=sample_inputs_logcumsumexp),
    UnaryUfuncInfo('sigmoid',
                   aliases=('special.expit', ),
                   ref=reference_sigmoid if TEST_SCIPY else _NOTHING,
                   decorators=(precisionOverride({torch.float16: 1e-2,
                                                  torch.complex64: 1e-1,
                                                  torch.bfloat16: 1e-2}),),
                   skips=(
                       # TODO: FIXME: sigmoid fails on complex inputs that require grad
                       DecorateInfo(unittest.skip("Skipped!"), 'TestCommon', 'test_dtypes'),
                       # Reference: https://github.com/pytorch/pytorch/issues/56012
                       DecorateInfo(unittest.skip("Skipped!"), 'TestUnaryUfuncs', 'test_reference_numerics_extremal',
                                    device_type='cuda', dtypes=[torch.complex64]),
                       DecorateInfo(unittest.skip("Skipped!"), 'TestUnaryUfuncs', 'test_reference_numerics_hard',
                                    device_type='cuda', dtypes=[torch.complex64]),
                       DecorateInfo(unittest.skip("Skipped!"), 'TestUnaryUfuncs', 'test_reference_numerics_extremal',
                                    device_type='cpu', dtypes=[torch.cfloat, torch.cdouble]),
                       DecorateInfo(unittest.skip("Skipped!"), 'TestUnaryUfuncs', 'test_reference_numerics_hard',
                                    device_type='cpu', dtypes=[torch.cfloat, torch.cdouble]),
                       DecorateInfo(unittest.skip("Skipped!"), 'TestUnaryUfuncs', 'test_reference_numerics_normal',
                                    device_type='cpu', dtypes=[torch.cfloat, torch.cdouble])),
                   dtypes=all_types_and_complex_and(torch.bool, torch.bfloat16),
                   dtypesIfCUDA=all_types_and_complex_and(torch.bool, torch.half, torch.bfloat16),
                   safe_casts_outputs=True,
                   supports_forward_ad=True,
                   assert_autodiffed=True),
    UnaryUfuncInfo('digamma',
                   ref=scipy.special.digamma if TEST_SCIPY else _NOTHING,
                   aliases=('special.psi', 'special.digamma',),
                   decorators=(precisionOverride({torch.float16: 5e-1}),),
                   dtypes=all_types_and(torch.bool),
                   dtypesIfCPU=all_types_and(torch.bool, torch.bfloat16),
                   dtypesIfCUDA=all_types_and(torch.bool, torch.half),
                   supports_forward_ad=True,
                   safe_casts_outputs=True),
    UnaryUfuncInfo('special.entr',
                   ref=scipy.special.entr if TEST_SCIPY else _NOTHING,
                   aten_name='special_entr',
                   supports_forward_ad=True,
                   decorators=(precisionOverride({torch.float16: 1e-1,
                                                  torch.bfloat16: 1e-1}),),
                   dtypes=all_types_and(torch.bool, torch.bfloat16),
                   dtypesIfCUDA=all_types_and(torch.bool, torch.half, torch.bfloat16),
                   skips=(
                       DecorateInfo(unittest.skip("Skipped!"), 'TestUnaryUfuncs', 'test_reference_numerics_hard',
                                    dtypes=[torch.bfloat16, torch.float16]),
                   ),
                   supports_inplace_autograd=False,
                   safe_casts_outputs=True,
                   sample_inputs_func=sample_inputs_entr),
    UnaryUfuncInfo('special.ndtri',
                   ref=scipy.special.ndtri if TEST_SCIPY else _NOTHING,
                   domain=(0, 1),
                   aten_name='special_ndtri',
                   dtypes=all_types_and(torch.bool),
                   safe_casts_outputs=True),
    UnaryUfuncInfo('erf',
                   ref=scipy.special.erf if TEST_SCIPY else _NOTHING,
                   aliases=('special.erf', ),
                   decorators=(precisionOverride({torch.float16: 1e-2,
                                                  torch.bfloat16: 1e-2}),),
                   dtypes=all_types_and(torch.bool, torch.bfloat16),
                   dtypesIfCUDA=all_types_and(torch.bool, torch.half, torch.bfloat16),
                   assert_autodiffed=True,
                   assert_jit_shape_analysis=True,
                   safe_casts_outputs=True),
    UnaryUfuncInfo('erfc',
                   ref=scipy.special.erfc if TEST_SCIPY else _NOTHING,
                   aliases=('special.erfc', ),
                   decorators=(precisionOverride({torch.float16: 1e-2,
                                                  torch.bfloat16: 1e-2}),),
                   dtypes=all_types_and(torch.bool, torch.bfloat16),
                   dtypesIfCUDA=all_types_and(torch.bool, torch.half, torch.bfloat16),
                   assert_autodiffed=True,
                   safe_casts_outputs=True),
    UnaryUfuncInfo('erfinv',
                   ref=scipy.special.erfinv if TEST_SCIPY else _NOTHING,
                   aliases=('special.erfinv', ),
                   decorators=(precisionOverride({torch.float16: 1e-2,
                                                  torch.bfloat16: 1e-2,
                                                  torch.float32: 1e-4}),),
                   dtypes=all_types_and(torch.bool, torch.bfloat16),
                   dtypesIfCUDA=all_types_and(torch.bool, torch.half),
                   safe_casts_outputs=True,
                   domain=(-1, 1),
                   skips=(
                       # Reference: https://github.com/pytorch/pytorch/pull/49155#issuecomment-742664611
                       DecorateInfo(unittest.skip("Skipped!"), 'TestUnaryUfuncs', 'test_reference_numerics_extremal',
                                    active_if=TEST_SCIPY and distutils.version.LooseVersion(scipy.__version__) < "1.4.0"),
                       DecorateInfo(unittest.skip("Skipped!"), 'TestUnaryUfuncs', 'test_reference_numerics_hard',
                                    active_if=TEST_SCIPY and distutils.version.LooseVersion(scipy.__version__) < "1.4.0"),
                       DecorateInfo(unittest.skip("Skipped!"), 'TestUnaryUfuncs', 'test_reference_numerics_normal',
                                    active_if=TEST_SCIPY and distutils.version.LooseVersion(scipy.__version__) < "1.4.0"),
                   )),
    UnaryUfuncInfo('lgamma',
                   ref=reference_lgamma if TEST_SCIPY else _NOTHING,
                   aliases=('special.gammaln', ),
                   decorators=(precisionOverride({torch.float16: 7e-1}),),
                   dtypes=all_types_and(torch.bool, torch.bfloat16),
                   dtypesIfCUDA=all_types_and(torch.bool, torch.half),
                   supports_forward_ad=True,
                   skips=(
                       # Reference: https://github.com/pytorch/pytorch/pull/50140#discussion_r552615345
                       DecorateInfo(unittest.skip("Skipped!"), 'TestUnaryUfuncs', 'test_reference_numerics_extremal',
                                    dtypes=[torch.bfloat16]),
                       DecorateInfo(unittest.skip("Skipped!"), 'TestUnaryUfuncs', 'test_reference_numerics_hard',
                                    device_type='cpu', dtypes=[torch.bfloat16]),
                       DecorateInfo(unittest.skip("Skipped!"), 'TestUnaryUfuncs', 'test_reference_numerics_normal',
                                    device_type='cpu', dtypes=[torch.bfloat16]),
                       # Reference: https://github.com/pytorch/pytorch/pull/50140#issuecomment-756150214
                       DecorateInfo(unittest.skip("Skipped!"), 'TestUnaryUfuncs', 'test_reference_numerics_extremal',
                                    dtypes=[torch.float32, torch.float64], active_if=IS_WINDOWS),
                       DecorateInfo(unittest.skip("Skipped!"), 'TestUnaryUfuncs', 'test_reference_numerics_hard',
                                    dtypes=[torch.float32, torch.float64], active_if=IS_WINDOWS),
                       DecorateInfo(unittest.skip("Skipped!"), 'TestUnaryUfuncs', 'test_reference_numerics_normal',
                                    dtypes=[torch.float32, torch.float64], active_if=IS_WINDOWS),
                   ),
                   safe_casts_outputs=True),
    OpInfo(
        'logdet',
        supports_out=False,
        sample_inputs_func=sample_inputs_logdet,
        decorators=(skipCPUIfNoLapack, skipCUDAIfNoMagma, skipCUDAIfRocm)),
    # `log_softmax` supports different dtypes based on whether `dtype` argument,
    # is passed or not. Hence two OpInfo entries, one with dtype and other without.
    OpInfo(
        'log_softmax',
        aliases=('special.log_softmax', 'nn.functional.log_softmax'),
        supports_out=False,
        dtypes=floating_types_and(torch.bfloat16),
        dtypesIfCUDA=floating_types_and(torch.float16, torch.bfloat16),
        sample_inputs_func=sample_inputs_softmax_variant,
        assert_autodiffed=True),
    OpInfo(
        'log_softmax',
        variant_test_name='dtype',
        aliases=('special.log_softmax', 'nn.functional.log_softmax'),
        supports_out=False,
        dtypes=all_types_and_complex_and(torch.bool, torch.float16, torch.bfloat16),
        sample_inputs_func=partial(sample_inputs_softmax_variant, with_dtype=True),
        assert_autodiffed=True),
    UnaryUfuncInfo('logit',
                   ref=scipy.special.logit if TEST_SCIPY else _NOTHING,
                   domain=(0, 1),
                   aliases=('special.logit', ),
                   supports_forward_ad=True,
                   decorators=(precisionOverride({torch.bfloat16: 5e-1,
                                                  torch.float16: 5e-1}),),
                   dtypes=all_types_and(torch.bool, torch.bfloat16),
                   dtypesIfCUDA=all_types_and(torch.bool, torch.half, torch.bfloat16),
                   sample_inputs_func=sample_inputs_logit,
                   safe_casts_outputs=True),
    OpInfo('where',
           # Currently only the `input` is tested in gradcheck.
           # If we pass `condition` first, none of the input which supports
           # autograd will be tested. Hence the following lambda.
           op=lambda self, condition, other: torch.where(condition, self, other),
           sample_inputs_func=sample_inputs_where,
           supports_out=False,
           skips=(
               # test does not work with passing lambda for op
               DecorateInfo(unittest.skip("Skipped!"), 'TestJit', 'test_variant_consistency_jit'),
           ),
           dtypes=all_types_and_complex_and(torch.bool, torch.half, torch.bfloat16)),
    # `torch.norm` has multiple code paths depending on the value of `p`.
    # These paths have different dtype support. Also JIT supports,
    # most variants but not all of them. So we split the OpInfo entries,
    # for `norm` based on the code-paths and JIT support.
    OpInfo('norm',
           sample_inputs_func=sample_inputs_norm,
           dtypes=floating_and_complex_types_and(torch.float16, torch.bfloat16),
           skips=(
               # RuntimeError not raised :
               # Expected RuntimeError when calling with input.device=cpu and out.device=cuda
               DecorateInfo(unittest.skip("Skipped!"), 'TestCommon', 'test_out'),
           )
           ),
    OpInfo('norm',
           variant_test_name='nuc',
           sample_inputs_func=sample_inputs_norm_nuc,
           decorators=[skipCUDAIfNoMagma, skipCPUIfNoLapack],
           dtypes=floating_and_complex_types(),
           dtypesIfCUDA=floating_and_complex_types(),
           skips=(
               # RuntimeError not raised :
               # Expected RuntimeError when calling with input.device=cpu and out.device=cuda
               DecorateInfo(unittest.skip("Skipped!"), 'TestCommon', 'test_out'),
               # RuntimeError:
               # Arguments for call are not valid.
               DecorateInfo(unittest.skip("Skipped!"), 'TestJit', 'test_variant_consistency_jit', dtypes=(torch.complex64,)),
               # RuntimeError: aliasOp != torch::jit::getOperatorAliasMap().end()
               # INTERNAL ASSERT FAILED at "../torch/csrc/jit/passes/utils/check_alias_annotation.cpp":157,
               # please report a bug to PyTorch.
               DecorateInfo(unittest.skip("Skipped!"), 'TestJit', 'test_variant_consistency_jit', dtypes=(torch.float32,)),
           )
           ),
    OpInfo('norm',
           variant_test_name='fro',
           sample_inputs_func=sample_inputs_norm_fro,
           dtypes=floating_and_complex_types_and(torch.bfloat16),
           dtypesIfCUDA=floating_and_complex_types_and(torch.float16, torch.bfloat16),
           skips=(
               # RuntimeError not raised :
               # Expected RuntimeError when calling with input.device=cpu and out.device=cuda
               DecorateInfo(unittest.skip("Skipped!"), 'TestCommon', 'test_out'),
               # RuntimeError:
               # Arguments for call are not valid.
               DecorateInfo(unittest.skip("Skipped!"), 'TestJit', 'test_variant_consistency_jit', dtypes=(torch.complex64,)),
               # RuntimeError: aliasOp != torch::jit::getOperatorAliasMap().end()
               # INTERNAL ASSERT FAILED at "../torch/csrc/jit/passes/utils/check_alias_annotation.cpp":157,
               # please report a bug to PyTorch.
               DecorateInfo(unittest.skip("Skipped!"), 'TestJit', 'test_variant_consistency_jit', dtypes=(torch.float32,)),
           )
           ),
    OpInfo('norm',
           variant_test_name='inf',
           sample_inputs_func=sample_inputs_norm_inf,
           dtypes=floating_and_complex_types_and(torch.float16, torch.bfloat16),
           backward_dtypesIfCPU=floating_and_complex_types_and(torch.float16, torch.bfloat16),
           skips=(
               # following 3 tests failed intermittenly
               DecorateInfo(unittest.skip("Skipped!"), 'TestJit', 'test_variant_consistency_jit',
                            device_type='cpu', dtypes=(torch.complex64,)),
               DecorateInfo(unittest.skip("Skipped!"), 'TestGradients', 'test_fn_grad',
                            device_type='cpu', dtypes=(torch.complex128,)),
               DecorateInfo(unittest.skip("Skipped!"), 'TestGradients', 'test_fn_gradgrad',
                            device_type='cpu', dtypes=(torch.complex128,)),
           )
           ),
    OpInfo('t',
           sample_inputs_func=sample_inputs_t,
           supports_out=False,
           supports_forward_ad=True,
           dtypes=all_types_and_complex_and(torch.bool, torch.float16, torch.bfloat16),
           assert_autodiffed=True,),
    UnaryUfuncInfo('special.erfcx',
                   ref=scipy.special.erfcx if TEST_SCIPY else _NOTHING,
                   aten_name='special_erfcx',
                   decorators=(toleranceOverride({torch.float32: tol(atol=0, rtol=4e-6), }),),
                   dtypes=all_types_and(torch.bool),
                   safe_casts_outputs=True),
    OpInfo(
        "nn.functional.dropout",
        op=lambda input, *args, **kwargs:
            wrapper_set_seed(torch.nn.functional.dropout, input, *args, **kwargs),
        ref=_NOTHING,
        dtypes=floating_types_and(torch.bfloat16),
        dtypesIfCUDA=floating_types_and(torch.float16, torch.bfloat16),
        skips=(
            # Probably because we have used lambda for the op here
            # AssertionError: JIT Test does not execute any logic
            DecorateInfo(unittest.skip("Skipped!"), 'TestJit', 'test_variant_consistency_jit'),
            # inplace variant dispatches to dropout kernel, while on CUDA
            # the op dispatches to _fused_dropout (with a few more conditions)
            # hence, different values and this skip here
            DecorateInfo(unittest.skip("Skipped!"), 'TestMathBits', 'test_neg_view', device_type='cuda'),
            # On CUDA, the op is dispatched (and a few more conditions) to
            # _fused_dropout, which doesn't support forward AD
            DecorateInfo(unittest.skip("Skipped!"), 'TestGradients', 'test_forward_mode_AD', device_type='cuda'),),
        gradcheck_wrapper=wrapper_set_seed,
        supports_forward_ad=True,
        supports_out=False,
        sample_inputs_func=sample_inputs_dropout,
        inplace_variant=lambda input, *args, **kwargs:
            wrapper_set_seed(torch.nn.functional.dropout, input, *args, **kwargs, inplace=True)),
    OpInfo(
        "nn.functional.one_hot",
        ref=reference_one_hot,
        supports_out=False,
        dtypes=_dispatch_dtypes((torch.int64,)),
        sample_inputs_func=sample_inputs_one_hot,
    ),
    OpInfo(
        "nn.functional.softplus",
        ref=reference_softplus,
        sample_inputs_func=sample_inputs_softplus,
        dtypesIfCPU=floating_types(),
        dtypesIfCUDA=floating_types_and(torch.bfloat16, torch.float16),
        supports_out=False,
        skips=(
            DecorateInfo(unittest.skip("Skipped!"),
                         "TestJit",
                         "test_variant_consistency_jit",
                         dtypes=(torch.float32,),
                         ),
        ),
    ),
    OpInfo(
        "linalg.tensorinv",
        ref=np.linalg.tensorinv,
        dtypes=floating_and_complex_types(),
        skips=(
            # RuntimeError: aliasOp != torch::jit::getOperatorAliasMap().end()
            # INTERNAL ASSERT FAILED at "../torch/csrc/jit/passes/utils/check_alias_annotation.cpp":159,
            # please report a bug to PyTorch.
            DecorateInfo(unittest.skip("Skipped!"), 'TestJit', 'test_variant_consistency_jit', dtypes=(torch.float32,)),
        ),
        sample_inputs_func=sample_inputs_tensorinv,
        supports_forward_ad=True,
    ),
    OpInfo(
        "nn.functional.mse_loss",
        ref=reference_mse_loss,
        sample_inputs_func=sample_inputs_mse_loss,
        supports_out=False,
        dtypesIfCPU=floating_types_and(torch.float16),
        backward_dtypesIfCPU=floating_types(),
        dtypesIfCUDA=floating_types_and(torch.bfloat16, torch.float16),
        skips=(
            DecorateInfo(unittest.skip("Skipped!"),
                         "TestJit",
                         "test_variant_consistency_jit",
                         dtypes=(torch.float32,),
                         ),
        ),
    ),
    OpInfo(
        "nn.functional.grid_sample",
        ref=_NOTHING,
        dtypesIfCPU=floating_types(),
        dtypesIfCUDA=floating_types_and(torch.float16),
        supports_out=False,
        sample_inputs_func=sample_inputs_grid_sample,
        supports_gradgrad=False,
        gradcheck_nondet_tol=1e-15,
        skips=(
            DecorateInfo(unittest.skip("Skipped!"),
                         "TestJit",
                         "test_variant_consistency_jit",
                         dtypes=(torch.float32,),
                         ),
        ),
    ),
    ReductionOpInfo(
        'all',
        identity=True,
        supports_multiple_dims=False,
        supports_out=False,
        supports_autograd=False,
        result_dtype=torch.bool,
        dtypes=all_types_and_complex_and(torch.bool, torch.float16, torch.bfloat16),
        ref=reference_reduction_numpy(np.all),
        skips=(
            # FIXME: does not support passing keepdim without dim
            DecorateInfo(unittest.skip("Skipped!"), 'TestReductions', 'test_dim_default_keepdim'),
            # FIXME: does not support dim=None
            DecorateInfo(unittest.skip("Skipped!"), 'TestReductions', 'test_dim_none'),
            DecorateInfo(unittest.skip("Skipped!"), 'TestReductions', 'test_dim_none_keepdim'),
            # FIXME: uint8 input returns uint8 instead of bool
            DecorateInfo(unittest.skip("Skipped!"), 'TestReductions', 'test_result_dtype', dtypes=[torch.uint8]),
        ),
    ),
    ReductionOpInfo(
        'any',
        identity=False,
        supports_multiple_dims=False,
        supports_out=False,
        supports_autograd=False,
        result_dtype=torch.bool,
        dtypes=all_types_and_complex_and(torch.bool, torch.float16, torch.bfloat16),
        ref=reference_reduction_numpy(np.any),
        skips=(
            # FIXME: does not support passing keepdim without dim
            DecorateInfo(unittest.skip("Skipped!"), 'TestReductions', 'test_dim_default_keepdim'),
            # FIXME: does not support dim=None
            DecorateInfo(unittest.skip("Skipped!"), 'TestReductions', 'test_dim_none'),
            DecorateInfo(unittest.skip("Skipped!"), 'TestReductions', 'test_dim_none_keepdim'),
            # FIXME: uint8 input returns uint8 instead of bool
            DecorateInfo(unittest.skip("Skipped!"), 'TestReductions', 'test_result_dtype', dtypes=[torch.uint8]),
        ),
    ),
    ReductionOpInfo(
        'amax',
        nan_policy='propagate',
        dtypes=all_types_and(torch.float16, torch.bfloat16, torch.bool),
        ref=reference_reduction_numpy(np.amax),
        skips=(
            # FIXME: sum reduces all dimensions when dim=[]
            DecorateInfo(unittest.skip("Skipped!"), 'TestReductions', 'test_dim_empty'),
            DecorateInfo(unittest.skip("Skipped!"), 'TestReductions', 'test_dim_empty_keepdim'),
        ),
    ),
    ReductionOpInfo(
        'amin',
        nan_policy='propagate',
        dtypes=all_types_and(torch.float16, torch.bfloat16, torch.bool),
        ref=reference_reduction_numpy(np.amin),
        skips=(
            # FIXME: sum reduces all dimensions when dim=[]
            DecorateInfo(unittest.skip("Skipped!"), 'TestReductions', 'test_dim_empty'),
            DecorateInfo(unittest.skip("Skipped!"), 'TestReductions', 'test_dim_empty_keepdim'),
        ),
    ),
    ReductionOpInfo(
        'argmax',
        supports_multiple_dims=False,
        supports_autograd=False,
        result_dtype=torch.int64,
        dtypes=all_types_and(torch.float16, torch.bfloat16),
        ref=reference_reduction_numpy(np.argmax, supports_keepdims=False),
        skips=(
            # FIXME: keepdim parameter is ignored when dim=None
            DecorateInfo(unittest.skip("Skipped!"), 'TestReductions', 'test_dim_default_keepdim'),
            DecorateInfo(unittest.skip("Skipped!"), 'TestReductions', 'test_dim_none_keepdim'),
        ),
    ),
    ReductionOpInfo(
        'argmin',
        supports_multiple_dims=False,
        supports_autograd=False,
        result_dtype=torch.int64,
        dtypes=all_types_and(torch.float16, torch.bfloat16),
        ref=reference_reduction_numpy(np.argmin, supports_keepdims=False),
        skips=(
            # FIXME: keepdim parameter is ignored when dim=None
            DecorateInfo(unittest.skip("Skipped!"), 'TestReductions', 'test_dim_default_keepdim'),
            DecorateInfo(unittest.skip("Skipped!"), 'TestReductions', 'test_dim_none_keepdim'),
        ),
    ),
    ReductionOpInfo(
        'count_nonzero',
        identity=0,
        supports_out=False,
        supports_autograd=False,
        result_dtype=torch.int64,
        dtypes=all_types_and_complex_and(torch.bool, torch.float16, torch.bfloat16),
        sample_inputs_func=sample_inputs_reduction_count_nonzero,
        ref=reference_reduction_numpy(np.count_nonzero),
        skips=(
            # FIXME: count_nonzero does not accept keepdim kwarg
            DecorateInfo(unittest.skip("Skipped!"), 'TestReductions', 'test_dim_default_keepdim'),
            DecorateInfo(unittest.skip("Skipped!"), 'TestReductions', 'test_dim_none_keepdim'),
            DecorateInfo(unittest.skip("Skipped!"), 'TestReductions', 'test_dim_single_keepdim'),
            DecorateInfo(unittest.skip("Skipped!"), 'TestReductions', 'test_dim_empty_keepdim'),
            DecorateInfo(unittest.skip("Skipped!"), 'TestReductions', 'test_dim_multi_keepdim'),
            DecorateInfo(unittest.skip("Skipped!"), 'TestReductions', 'test_dim_multi_unsorted_keepdim'),
            DecorateInfo(unittest.skip("Skipped!"), 'TestReductions', 'test_dim_offbounds_keepdim'),
            # FIXME: dim=[] reduces all dimensions
            DecorateInfo(unittest.skip("Skipped!"), 'TestReductions', 'test_dim_empty'),
        ),
    ),
    ReductionOpInfo(
        'mean',
        nan_policy='propagate',
        supports_out=False,
        supports_forward_ad=True,
        assert_autodiffed=True,
        promotes_int_to_float=True,
        dtypes=floating_and_complex_types_and(torch.float16, torch.bfloat16),
        ref=reference_reduction_numpy(np.mean),
        skips=(
            # FIXME: mean does not support passing keepdim without passing dim
            DecorateInfo(unittest.skip("Skipped!"), 'TestReductions', 'test_dim_default_keepdim'),
            # FIXME: mean reduces all dimensions when dim=[]
            DecorateInfo(unittest.skip("Skipped!"), 'TestReductions', 'test_dim_empty'),
            DecorateInfo(unittest.skip("Skipped!"), 'TestReductions', 'test_dim_empty_keepdim'),
            # FIXME: mean does not support passing None to dim
            DecorateInfo(unittest.skip("Skipped!"), 'TestReductions', 'test_dim_none'),
            DecorateInfo(unittest.skip("Skipped!"), 'TestReductions', 'test_dim_none_keepdim'),
            # FIXME: improve precision
            DecorateInfo(unittest.skip("Skipped!"), 'TestReductions', 'test_noncontiguous_all',
                         dtypes=[torch.float16]),
            DecorateInfo(unittest.skip("Skipped!"), 'TestReductions', 'test_ref_small_input',
                         dtypes=[torch.float16]),
            DecorateInfo(unittest.skip("Skipped!"), 'TestReductions', 'test_ref_extremal_values',
                         device_type='cuda', dtypes=[torch.complex64]),
        ),
    ),
    ReductionOpInfo(
        'nanmean',
        nan_policy='omit',
        assert_autodiffed=True,
        promotes_int_to_float=True,
        dtypes=floating_types_and(torch.float16, torch.bfloat16),
        sample_inputs_func=sample_inputs_nan_reduction(supports_multiple_dims=True),
        ref=reference_reduction_numpy(np.nanmean),
        skips=(
            # RuntimeError: deepEquals(input.iValue, deepCopiedInput)INTERNAL ASSERT FAILED at
            # "../torch/csrc/jit/passes/utils/check_alias_annotation.cpp":142, please report a bug to PyTorch.
            DecorateInfo(unittest.skip("Skipped!"), 'TestJit', 'test_variant_consistency_jit'),
            # FIXME: prod reduces all dimensions when dim=[]
            DecorateInfo(unittest.skip("Skipped!"), 'TestReductions', 'test_dim_empty'),
            DecorateInfo(unittest.skip("Skipped!"), 'TestReductions', 'test_dim_empty_keepdim'),
            # FIXME: improve precision
            DecorateInfo(unittest.skip("Skipped!"), 'TestReductions', 'test_noncontiguous_all',
                         dtypes=[torch.float16]),
            DecorateInfo(unittest.skip("Skipped!"), 'TestReductions', 'test_ref_small_input',
                         dtypes=[torch.float16]),
            DecorateInfo(unittest.skip("Skipped!"), 'TestReductions', 'test_ref_duplicate_values',
                         device_type='cuda', dtypes=[torch.float16]),
            DecorateInfo(unittest.skip("Skipped!"), 'TestReductions', 'test_ref_extremal_values',
                         device_type='cuda', dtypes=[torch.complex64]),
        ),
    ),
    ReductionOpInfo(
        'std',
        nan_policy='propagate',
        supports_out=False,
        assert_autodiffed=True,
        promotes_int_to_float=True,
        dtypes=floating_and_complex_types_and(torch.half),
        dtypesIfCPU=floating_and_complex_types_and(torch.half, torch.bfloat16),
        dtypesIfCUDA=floating_and_complex_types_and(torch.half, torch.bfloat16),
        sample_inputs_func=sample_inputs_std_var,
        ref=reference_std_var(np.std),
        generate_args_kwargs=generate_std_var_kwargs,
        skips=(
            # FIXME: cannot specify keepdim without dim
            DecorateInfo(unittest.skip("Skipped!"), 'TestReductions', 'test_dim_default_keepdim'),
            # FIXME: dim=None not supported
            DecorateInfo(unittest.skip("Skipped!"), 'TestReductions', 'test_dim_none'),
            DecorateInfo(unittest.skip("Skipped!"), 'TestReductions', 'test_dim_none_keepdim'),
            # FIXME: dim=[] reduces all dimensions
            DecorateInfo(unittest.skip("Skipped!"), 'TestReductions', 'test_dim_empty'),
            DecorateInfo(unittest.skip("Skipped!"), 'TestReductions', 'test_dim_empty_keepdim'),
            # TODO(@heitorschueroff) std return float for complex types
            # need to find a better way to model result dtype
            DecorateInfo(unittest.skip("Skipped!"), 'TestReductions', 'test_result_dtype'),
            # FIXME: improve precision
            DecorateInfo(unittest.skip("Skipped!"), 'TestReductions', 'test_ref_small_input'),
            DecorateInfo(unittest.skip("Skipped!"), 'TestReductions', 'test_ref_duplicate_values'),
            # NumPy is giving NaN for this
            DecorateInfo(unittest.skip("Skipped!"), 'TestReductions', 'test_ref_large_input'),
        ),
    ),
    ReductionOpInfo(
        'var',
        nan_policy='propagate',
        supports_out=False,
        assert_autodiffed=True,
        promotes_int_to_float=True,
        dtypes=floating_and_complex_types_and(torch.half),
        dtypesIfCPU=floating_and_complex_types_and(torch.half, torch.bfloat16),
        dtypesIfCUDA=floating_and_complex_types_and(torch.half, torch.bfloat16),
        sample_inputs_func=sample_inputs_std_var,
        ref=reference_std_var(np.var),
        generate_args_kwargs=generate_std_var_kwargs,
        skips=(
            # FIXME: cannot specify keepdim without dim
            DecorateInfo(unittest.skip("Skipped!"), 'TestReductions', 'test_dim_default_keepdim'),
            # FIXME: dim=None not supported
            DecorateInfo(unittest.skip("Skipped!"), 'TestReductions', 'test_dim_none'),
            DecorateInfo(unittest.skip("Skipped!"), 'TestReductions', 'test_dim_none_keepdim'),
            # FIXME: dim=[] reduces all dimensions
            DecorateInfo(unittest.skip("Skipped!"), 'TestReductions', 'test_dim_empty'),
            DecorateInfo(unittest.skip("Skipped!"), 'TestReductions', 'test_dim_empty_keepdim'),
            # TODO(@heitorschueroff) std return float for complex types
            # need to find a better way to model result dtype
            DecorateInfo(unittest.skip("Skipped!"), 'TestReductions', 'test_result_dtype'),
            # FIXME: improve precision
            DecorateInfo(unittest.skip("Skipped!"), 'TestReductions', 'test_ref_small_input'),
            DecorateInfo(unittest.skip("Skipped!"), 'TestReductions', 'test_ref_duplicate_values'),
            # NumPy is giving NaN for this
            DecorateInfo(unittest.skip("Skipped!"), 'TestReductions', 'test_ref_large_input'),
        ),
    ),
    ReductionOpInfo(
        'prod',
        identity=1,
        nan_policy='propagate',
        supports_multiple_dims=False,
        supports_out=False,
        promotes_int_to_int64=True,
        gradcheck_nondet_tol=GRADCHECK_NONDET_TOL,
        dtypes=all_types_and_complex_and(torch.bool),
        dtypesIfCUDA=all_types_and_complex_and(torch.bool, torch.float16, torch.bfloat16),
        sample_inputs_func=sample_inputs_prod,
        ref=reference_reduction_numpy(np.prod),
        skips=(
            # FIXME: prod does not support passing keepdim without passing dim
            DecorateInfo(unittest.skip("Skipped!"), 'TestReductions', 'test_dim_default_keepdim'),
            # FIXME: prod reduces all dimensions when dim=[]
            DecorateInfo(unittest.skip("Skipped!"), 'TestReductions', 'test_dim_empty'),
            DecorateInfo(unittest.skip("Skipped!"), 'TestReductions', 'test_dim_empty_keepdim'),
            # FIXME: prod does not support passing None to dim
            DecorateInfo(unittest.skip("Skipped!"), 'TestReductions', 'test_dim_none'),
            DecorateInfo(unittest.skip("Skipped!"), 'TestReductions', 'test_dim_none_keepdim'),
            DecorateInfo(unittest.skip("Skipped!"), 'TestReductions', 'test_ref_small_input',
                         dtypes=[torch.float16, torch.complex64]),
            DecorateInfo(unittest.skip("Skipped!"), 'TestReductions', 'test_ref_duplicate_values',
                         dtypes=[torch.uint8, torch.float16, torch.complex64]),
        ),
    ),
    ReductionOpInfo(
        'sum',
        identity=0,
        nan_policy='propagate',
        supports_out=False,
        supports_forward_ad=True,
        promotes_int_to_int64=True,
        dtypes=all_types_and_complex_and(torch.bool, torch.float16, torch.bfloat16),
        ref=reference_reduction_numpy(np.sum),
        skips=(
            # FIXME: sum does not support passing keepdim without passing dim
            DecorateInfo(unittest.skip("Skipped!"), 'TestReductions', 'test_dim_default_keepdim'),
            # FIXME: sum reduces all dimensions when dim=[]
            DecorateInfo(unittest.skip("Skipped!"), 'TestReductions', 'test_dim_empty'),
            DecorateInfo(unittest.skip("Skipped!"), 'TestReductions', 'test_dim_empty_keepdim'),
            # FIXME: sum does not support passing None to dim
            DecorateInfo(unittest.skip("Skipped!"), 'TestReductions', 'test_dim_none'),
            DecorateInfo(unittest.skip("Skipped!"), 'TestReductions', 'test_dim_none_keepdim'),
            # FIXME: improve precision
            DecorateInfo(unittest.skip("Skipped!"), 'TestReductions', 'test_noncontiguous_all',
                         dtypes=[torch.float16]),
            DecorateInfo(unittest.skip("Skipped!"), 'TestReductions', 'test_ref_small_input',
                         dtypes=[torch.float16]),
            DecorateInfo(unittest.skip("Skipped!"), 'TestReductions', 'test_ref_duplicate_values',
                         dtypes=[torch.float16]),
        ),
    ),
    ReductionOpInfo(
        'nansum',
        identity=0,
        nan_policy='omit',
        supports_out=False,
        promotes_int_to_int64=True,
        dtypes=all_types_and(torch.bool, torch.float16, torch.bfloat16),
        ref=reference_reduction_numpy(np.nansum),
        skips=(
            # FIXME: nansum does not support passing keepdim without passing dim
            DecorateInfo(unittest.skip("Skipped!"), 'TestReductions', 'test_dim_default_keepdim'),
            # FIXME: nansum reduces all dimensions when dim=[]
            DecorateInfo(unittest.skip("Skipped!"), 'TestReductions', 'test_dim_empty'),
            DecorateInfo(unittest.skip("Skipped!"), 'TestReductions', 'test_dim_empty_keepdim'),
            # FIXME: nansum does not support passing None to dim
            DecorateInfo(unittest.skip("Skipped!"), 'TestReductions', 'test_dim_none'),
            DecorateInfo(unittest.skip("Skipped!"), 'TestReductions', 'test_dim_none_keepdim'),
            # FIXME: improve precision
            DecorateInfo(unittest.skip("Skipped!"), 'TestReductions', 'test_noncontiguous_all',
                         dtypes=[torch.float16]),
            DecorateInfo(unittest.skip("Skipped!"), 'TestReductions', 'test_ref_small_input',
                         dtypes=[torch.float16]),
            DecorateInfo(unittest.skip("Skipped!"), 'TestReductions', 'test_ref_duplicate_values',
                         dtypes=[torch.float16]),
        ),
    ),
    OpInfo(
        "nn.functional.nll_loss",
        ref=_NOTHING,
        dtypesIfCPU=floating_types_and(torch.bfloat16),
        dtypesIfCUDA=floating_types_and(torch.float16, torch.bfloat16),
        supports_out=False,
        sample_inputs_func=sample_inputs_nll_loss,
        skips=(
            DecorateInfo(unittest.skip("Skipped!"),
                         "TestJit",
                         "test_variant_consistency_jit",
                         dtypes=(torch.float32,),),
        ),
    ),
]

# Common operator groupings
unary_ufuncs = [op for op in op_db if isinstance(op, UnaryUfuncInfo)]
binary_ufuncs = [op for op in op_db if isinstance(op, BinaryUfuncInfo)]
spectral_funcs = [op for op in op_db if isinstance(op, SpectralFuncInfo)]
sparse_unary_ufuncs = [op for op in op_db if isinstance(op, UnaryUfuncInfo) and op.supports_sparse is True]
shape_funcs = [op for op in op_db if isinstance(op, ShapeFuncInfo)]
reduction_ops = [op for op in op_db if isinstance(op, ReductionOpInfo)]

# TODO: review porting these to make_tensor
def index_variable(shape, max_indices, device=torch.device('cpu')):
    if not isinstance(shape, tuple):
        shape = (shape,)
    index = torch.rand(*shape, dtype=torch.double, device=device).mul_(max_indices).floor_().long()
    return index

def gather_variable(shape, index_dim, max_indices, duplicate=False, device=torch.device('cpu')):
    assert len(shape) == 2
    assert index_dim < 2
    batch_dim = 1 - index_dim
    index = torch.zeros(*shape, dtype=torch.long, device=device)
    for i in range(shape[index_dim]):
        index.select(index_dim, i).copy_(
            torch.randperm(max_indices, device=device)[:shape[batch_dim]])
    if duplicate:
        index.select(batch_dim, 0).copy_(index.select(batch_dim, 1))
    return index

def bernoulli_scalar():
    return torch.tensor(0, dtype=torch.bool).bernoulli_()

def mask_not_all_zeros(shape):
    assert len(shape) > 0
    while True:
        result = torch.randn(shape).gt(0)
        if result.sum() > 0:
            return result


# TODO: move all tri/tril/triu testing to tensor creation op test suite and remove
#   these from here
def _compare_trilu_indices(
        self, row, col, offset=0, dtype=torch.long, device='cpu'):
    if row == 0 or col == 0:
        # have to handle this separately as tril and triu does not take
        # empty matrix as input
        self.assertEqual(
            torch.empty(0, 2, dtype=dtype, device=device).transpose(0, 1),
            torch.tril_indices(row, col, offset, dtype=dtype, device=device))

        self.assertEqual(
            torch.empty(0, 2, dtype=dtype, device=device).transpose(0, 1),
            torch.triu_indices(row, col, offset, dtype=dtype, device=device))

    else:
        # TODO(#38095): Replace assertEqualIgnoreType. See issue #38095
        self.assertEqualIgnoreType(
            torch.ones(row, col, device='cpu')
                 .tril(offset).nonzero().to(dtype).transpose(0, 1),
            torch.tril_indices(row, col, offset, dtype=dtype, device=device))

        # TODO(#38095): Replace assertEqualIgnoreType. See issue #38095
        self.assertEqualIgnoreType(
            torch.ones(row, col, device='cpu')
                 .triu(offset).nonzero().to(dtype).transpose(0, 1),
            torch.triu_indices(row, col, offset, dtype=dtype, device=device))


def _compare_large_trilu_indices(
        self, row, col, offset=0, dtype=torch.long, device='cpu'):
    l = torch.ones(row, col, dtype=dtype, device='cpu').tril(offset) \
             .nonzero()[-100:-1, :].transpose(0, 1).to(device)
    torch.cuda.empty_cache()

    r = torch.tril_indices(
        row, col, offset, dtype=dtype, device=device)[:, -100:-1]
    self.assertEqual(l, r)
    torch.cuda.empty_cache()

    l = torch.ones(row, col, dtype=dtype, device='cpu').triu(offset) \
             .nonzero()[-100:-1, :].transpose(0, 1).to(device)
    torch.cuda.empty_cache()

    r = torch.triu_indices(
        row, col, offset, dtype=dtype, device=device)[:, -100:-1]
    self.assertEqual(l, r)
    torch.cuda.empty_cache()

# (
#   row
#   col
#   offset (optional)
#   dtype (optional)
# )
tri_tests_args = [
    (1, 1),
    (3, 3),
    (3, 3, 1),
    (3, 3, 2),
    (3, 3, 200),
    (3, 3, -1),
    (3, 3, -2),
    (3, 3, -200),
    (0, 3, 0),
    (0, 3, 1),
    (0, 3, -1),
    (3, 0, 0),
    (3, 0, 1),
    (3, 0, -1),
    (0, 0, 0),
    (0, 0, 1),
    (0, 0, -1),
    (3, 6, 0),
    (3, 6, 1),
    (3, 6, 3),
    (3, 6, 9),
    (3, 6, -1),
    (3, 6, -3),
    (3, 6, -9),
    (6, 3, 0),
    (6, 3, 1),
    (6, 3, 3),
    (6, 3, 9),
    (6, 3, -1),
    (6, 3, -3),
    (6, 3, -9),
    (258, 253, 1, torch.float32),
    (257, 258, 1, torch.float64),
    (258, 258, 1, torch.short),
    (3, 513, 1, torch.long),
    (513, 3, 1, torch.int),
    (513, 0, 1, torch.double),
    (1024, 1024),
    (1024, 1024, 500, torch.float32),
    (1024, 1024, 1023),
    (1024, 1024, -500),
    (1023, 1025),
    (1025, 1023, 1022),
    (1024, 1024, -500),
    (3, 2028),
    (3, 2028, 1),
    (3, 2028, -1),
    (2028, 3),
    (2028, 1),
    (2028, 1, -1)
]

tri_large_tests_args: List[Tuple[int, ...]] = [
    # Large test cases below are deliberately commented out to speed up CI
    # tests and to avoid OOM error. When modifying implementations of
    # tril_indices and triu_indices, please enable these tests and make sure
    # they pass.
    #
    # (1, 268435455),
    # (5000, 5000),
    # (10000, 10000),
    # (268435455, 1),
    # (134217727, 2, 1),
    # (2, 134217727, 1),
    # (536870901, 1),
    # (1, 536870901),
    # (268435455, 2, 1),
    # (2, 268435455, 1)
]


def run_additional_tri_tests(self, device):
    x = torch.ones(
        3, 3, dtype=torch.long, device=device, layout=torch.strided)
    l = x.tril(0).nonzero().transpose(0, 1)
    u = x.triu(0).nonzero().transpose(0, 1)
    self.assertEqual(l, torch.tril_indices(3, 3, device=device))
    self.assertEqual(
        l, torch.tril_indices(3, 3, device=device, layout=torch.strided))

    self.assertEqual(u, torch.triu_indices(3, 3, device=device))
    self.assertEqual(
        u, torch.triu_indices(3, 3, device=device, layout=torch.strided))

    self.assertRaises(
        RuntimeError,
        lambda: torch.triu_indices(
            1, 1, device=device, layout=torch.sparse_coo))

    self.assertRaises(
        RuntimeError,
        lambda: torch.tril_indices(
            1, 1, device=device, layout=torch.sparse_coo))

# TODO: move into common_utils.py or the test suite(s) that use this
def unpack_variables(args):
    if isinstance(args, tuple):
        return tuple(unpack_variables(elem) for elem in args)
    else:
        return args


class dont_convert(tuple):
    pass


non_differentiable = collections.namedtuple('non_differentiable', ['tensor'])


# TODO: move into common_utils.py or the test suite(s) that use this
def create_input(call_args, requires_grad=True, non_contiguous=False, call_kwargs=None, dtype=torch.double, device=None):
    if not isinstance(call_args, tuple):
        call_args = (call_args,)

    def map_arg(arg):
        def maybe_non_contig(tensor):
            return tensor if not non_contiguous else make_non_contiguous(tensor)

        def conjugate(tensor):
            return tensor.conj()

        if isinstance(arg, torch.Size) or isinstance(arg, dont_convert):
            return arg
        elif isinstance(arg, tuple) and len(arg) == 0:
            var = conjugate(torch.randn((), dtype=dtype, device=device))
            var.requires_grad = requires_grad
            return var
        elif isinstance(arg, tuple) and not isinstance(arg[0], torch.Tensor):
            return conjugate(maybe_non_contig(torch.randn(*arg, dtype=dtype, device=device))).requires_grad_(requires_grad)
        # double check casting
        elif isinstance(arg, non_differentiable):
            if isinstance(arg.tensor, torch.Tensor):
                if arg.tensor.dtype == torch.float:
                    return maybe_non_contig(arg.tensor.to(dtype=torch.double, device=device))
                if arg.tensor.dtype == torch.cfloat:
                    return conjugate(maybe_non_contig(arg.tensor.to(dtype=torch.cdouble, device=device)))
                return conjugate(maybe_non_contig(arg.tensor.to(device=device)))
            return conjugate(maybe_non_contig(arg.tensor.to(device=device)))
        elif isinstance(arg, torch.Tensor):
            if arg.dtype == torch.float:
                arg = arg.double()
            if arg.dtype == torch.cfloat:
                arg = arg.to(torch.cdouble)
            if arg.is_complex() != dtype.is_complex:
                raise RuntimeError("User provided tensor is real for a test that runs with complex dtype, ",
                                   "which is not supported for now")
            # NOTE: We do clone() after detach() here because we need to be able to change size/storage of v afterwards
            v = conjugate(maybe_non_contig(arg)).detach().to(device=device).clone()
            v.requires_grad = requires_grad and (v.is_floating_point() or v.is_complex())
            return v
        elif callable(arg):
            return map_arg(arg(dtype=dtype, device=device))
        else:
            return arg
    args_out = tuple(map_arg(arg) for arg in call_args)
    kwargs_out = {k: map_arg(v) for k, v in call_kwargs.items()} if call_kwargs else {}
    return args_out, kwargs_out<|MERGE_RESOLUTION|>--- conflicted
+++ resolved
@@ -4472,7 +4472,6 @@
 
     return samples
 
-<<<<<<< HEAD
 def sample_inputs_floor_divide(op_info, device, dtype, requires_grad, **kwargs):
     lhs = make_tensor((S, S, S), device, dtype, low=None, high=None, requires_grad=requires_grad)
     rhs = make_tensor((S, S, S), device, dtype, low=None, high=None, requires_grad=requires_grad)
@@ -4496,8 +4495,6 @@
 
     return samples
 
-=======
->>>>>>> ddb0c824
 def sample_inputs_isin(op_info, device, dtype, requires_grad):
     element = make_tensor((L,), device, dtype, low=None, high=None, requires_grad=requires_grad)
     indices = torch.randint(0, L, size=[S])
@@ -6919,21 +6916,12 @@
                    dtypes=all_types_and(torch.bool, torch.bfloat16),
                    dtypesIfCUDA=all_types_and(torch.bool, torch.bfloat16, torch.float16),
                    safe_casts_outputs=True),
-<<<<<<< HEAD
-    OpInfo('floor_divide',
-           dtypes=all_types_and(torch.half, torch.bfloat16),
-           ref=np.floor_divide,
-           sample_inputs_func=sample_inputs_floor_divide,
-           supports_autograd=False,
-           ),
-=======
     BinaryUfuncInfo('floor_divide',
                     dtypes=all_types_and(torch.half, torch.bfloat16),
-                    sample_inputs_func=sample_inputs_binary_pwise,
+                    sample_inputs_func=sample_inputs_floor_divide,
                     supports_autograd=False,
                     rhs_make_tensor_kwargs=dict(exclude_zero=True),
                     ),
->>>>>>> ddb0c824
     UnaryUfuncInfo('frexp',
                    op=torch.frexp,
                    ref=np.frexp,

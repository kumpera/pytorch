--- conflicted
+++ resolved
@@ -2666,17 +2666,14 @@
                             low=None, high=None, requires_grad=requires_grad)
 
     return [
-        SampleInput(tensor_nd, kwargs=dict(correction=1)),
+        SampleInput(tensor_nd, kwargs=dict(unbiased=True)),
+        SampleInput(tensor_nd, kwargs=dict(dim=1, unbiased=True)),
         SampleInput(tensor_nd, kwargs=dict(dim=1, unbiased=True, keepdim=True)),
         SampleInput(tensor_1d, kwargs=dict(dim=0, unbiased=True, keepdim=True)),
         SampleInput(tensor_1d, kwargs=dict(dim=0, unbiased=False, keepdim=False)),
 
         SampleInput(tensor_nd, kwargs=dict(dim=(1,), correction=S // 2)),
-<<<<<<< HEAD
         SampleInput(tensor_nd, kwargs=dict(correction=0, keepdim=True)),
-=======
-        SampleInput(tensor_nd, kwargs=dict(dim=None, correction=0, keepdim=True)),
->>>>>>> 1fc3576d
     ]
 
 
@@ -5700,7 +5697,7 @@
     OpInfo('var_mean',
            dtypes=floating_and_complex_types_and(torch.half),
            dtypesIfCUDA=floating_and_complex_types_and(torch.half, torch.bfloat16),
-           sample_inputs_func=sample_inputs_reduction_wrapper(False),
+           sample_inputs_func=sample_inputs_std_var,
            backward_dtypes=floating_types_and(torch.half),
            backward_dtypesIfCUDA=floating_types_and(torch.half),
            # TODO: some signatures of var_mean do support out
@@ -5715,7 +5712,7 @@
     OpInfo('std_mean',
            dtypes=floating_and_complex_types_and(torch.half),
            dtypesIfCUDA=floating_and_complex_types_and(torch.half, torch.bfloat16),
-           sample_inputs_func=sample_inputs_reduction_wrapper(False),
+           sample_inputs_func=sample_inputs_std_var,
            backward_dtypes=floating_types_and(torch.half),
            backward_dtypesIfCUDA=floating_types_and(torch.half),
            # TODO: some signatures of std_mean do support out
@@ -6200,13 +6197,7 @@
     OpInfo('std',
            dtypes=floating_and_complex_types_and(torch.half),
            dtypesIfCUDA=floating_and_complex_types_and(torch.half, torch.bfloat16),
-<<<<<<< HEAD
-           # std doesn't support complex autograd, https://github.com/pytorch/pytorch/issues/57358
-           backward_dtypesIfCPU=floating_types_and(torch.half),
-           backward_dtypesIfCUDA=floating_types_and(torch.half, torch.bfloat16),
-=======
            backward_dtypesIfCPU=floating_and_complex_types_and(torch.half),
->>>>>>> 1fc3576d
            sample_inputs_func=sample_inputs_std_var,
            # TODO: std does support out in some signatures
            supports_out=False,
@@ -6888,14 +6879,8 @@
     OpInfo('var',
            dtypes=floating_and_complex_types_and(torch.half),
            dtypesIfCUDA=floating_and_complex_types_and(torch.half, torch.bfloat16),
-<<<<<<< HEAD
-           # var doesn't support complex autograd, https://github.com/pytorch/pytorch/issues/57358
-           backward_dtypesIfCPU=floating_types_and(torch.half),
-           backward_dtypesIfCUDA=floating_types_and(torch.half, torch.bfloat16),
-=======
            backward_dtypesIfCPU=floating_and_complex_types_and(torch.half),
            backward_dtypesIfCUDA=floating_and_complex_types_and(torch.half, torch.bfloat16),
->>>>>>> 1fc3576d
            sample_inputs_func=sample_inputs_std_var,
            # TODO: revisit, some var signatures do support out (see std, too)
            supports_out=False,
@@ -7264,331 +7249,8 @@
             return result
 
 
-<<<<<<< HEAD
-def uniform_scalar(offset=0, requires_grad=False):
-    v = torch.rand(()) + offset
-    v.requires_grad = requires_grad
-    return v
-
-
-def normal_scalar_clamp(amin, amax, requires_grad=False):
-    v = torch.randn(()).clamp(amin, amax)
-    v.requires_grad = requires_grad
-    return v
-
-
-def prod_zeros(dim_size, dim_select):
-    assert len(dim_select) == 2
-    result = torch.randn(dim_size, dim_size, dim_size)
-    result.narrow(dim_select[0], 0, 1).narrow(dim_select[1], 1, 1).zero_()
-    result.narrow(dim_select[0], 2, 1).narrow(dim_select[1], 3, 1).zero_()
-    result.narrow(dim_select[0], 4, 1).narrow(dim_select[1], 3, 1).zero_()
-    return result
-
-
-non_differentiable = collections.namedtuple('non_differentiable', ['tensor'])
-
-
-class dont_convert(tuple):
-    pass
-
-
-class NoArgsClass(object):
-    def __iter__(self):
-        return self
-
-    def __next__(self):
-        raise StopIteration()
-    next = __next__  # Python 2 compatibility
-
-    def __len__(self):
-        return 0
-
-NO_ARGS = NoArgsClass()
-
-def ident(x):
-    return x
-
-# Do NOT add to this list. Method tests are being DEPRECATED and replaced by OpInfos.
-# See https://github.com/pytorch/pytorch/wiki/Writing-tests-in-PyTorch-1.8
-#
-# (
-#   method name,
-#   input size/constructing fn,
-#   args (tuple represents shape of a tensor arg),
-#   test variant name (will be used at test name suffix),    // optional
-#   (should_autodiff_node[bool], nonfusible_nodes, fusible_nodes) for autodiff, // optional
-#   indices for possible dim arg,                            // optional
-#   fn mapping output to part that should be gradcheck'ed,   // optional
-#   kwargs                                                   // optional
-# )
-# Note: some functions have separate schema for (Tensor other) and (Scalar other),
-#       and it's possible that we only support AD for Scalar version but not Tensor
-#       version, and vice versa.
-#       When writing tests, only scalar(float/int) input triggers the Scalar schema.
-#       uniform_scalar produces a scalar **Tensor** which won't match Scalar input.
-def method_tests():
-    set_rng_seed(SEED)
-    return [
-        ('div', (S, S, S), (torch.rand(S, S, S) + 0.1,), '', (True,)),
-        ('div', (S, S, S), (torch.rand(S, S) + 0.1,), 'broadcast_rhs', (True,)),
-        ('div', (S, S), (torch.rand(S, S, S) + 0.1,), 'broadcast_lhs', (True,)),
-        ('div', (S, 1, S), (torch.rand(M, S) + 0.1,), 'broadcast_all', (True,)),
-        ('div', (), (uniform_scalar(0.1),), 'scalar', (True,)),
-        ('div', (S, S, S), (uniform_scalar(0.1),), 'scalar_broadcast_rhs', (True,)),
-        ('div', (), (uniform_scalar(0.1),), 'scalar_broadcast_lhs', (True,)),
-        ('div', torch.rand(S, S, S) + 1e-1, (3.14,), 'constant', (True,)),
-        ('div', uniform_scalar(1e-1, requires_grad=True), (3.14,), 'scalar_constant', (True,)),
-        ('true_divide', (S, S, S), (torch.rand(S, S, S) + 0.1,), '', (True,)),
-        ('true_divide', (S, S, S), (torch.rand(S, S) + 0.1,), 'broadcast_rhs', (True,)),
-        ('true_divide', (S, S), (torch.rand(S, S, S) + 0.1,), 'broadcast_lhs', (True,)),
-        ('true_divide', (S, 1, S), (torch.rand(M, S) + 0.1,), 'broadcast_all', (True,)),
-        ('true_divide', (), (uniform_scalar(0.1),), 'scalar', (True,)),
-        ('true_divide', (S, S, S), (uniform_scalar(0.1),), 'scalar_broadcast_rhs', (True,)),
-        ('true_divide', (), (uniform_scalar(0.1),), 'scalar_broadcast_lhs', (True,)),
-        ('true_divide', torch.rand(S, S, S) + 1e-1, (3.14,), 'constant', (True,)),
-        ('true_divide', uniform_scalar(1e-1, requires_grad=True), (3.14,), 'scalar_constant', (True,)),
-        ('div', (S, S, S), (torch.rand(S, S, S, dtype=torch.cdouble) + 0.1,), 'complex', (True,)),
-        ('div', (S, S, S), (torch.rand(S, S, dtype=torch.cdouble) + 0.1,), 'complex_broadcast_rhs', (True,)),
-        ('div', (S, S), (torch.rand(S, S, S, dtype=torch.cdouble) + 0.1,), 'complex_broadcast_lhs', (True,)),
-        ('div', (S, 1, S), (torch.rand(M, S, dtype=torch.cdouble) + 0.1,), 'complex_broadcast_all', (True,)),
-        ('div', (), (uniform_scalar(0.1j),), 'complex_scalar', (True,)),
-        ('div', (S, S, S), (uniform_scalar(0.1j),), 'complex_scalar_broadcast_rhs', (True,)),
-        ('div', (), (uniform_scalar(0.1j),), 'complex_scalar_broadcast_lhs', (True,)),
-        ('div', torch.rand(S, S, S, dtype=torch.cdouble) + 1e-1, (3.14j,), 'complex_constant', (True,)),
-        ('div', uniform_scalar(1e-1j, requires_grad=True), (3.14j,), 'complex_scalar_constant', (True,)),
-        ('float_power', torch.rand(S, S, S) + 1e-3, (torch.rand(S, S, S) + 0.1,), ''),
-        ('float_power', torch.rand(S, S, S) + 1e-3, (torch.rand(1,) + 0.1,), 'broadcast_rhs'),
-        ('float_power', torch.rand(1,) + 1e-3, (torch.rand(S, S, S) + 0.1,), 'broadcast_lhs'),
-        ('float_power', torch.rand(S, 1, S) + 1e-3, (torch.rand(1, S, 1) + 0.1,), 'broadcast_all'),
-        ('float_power', uniform_scalar(1e-3, requires_grad=True), (uniform_scalar(0.1),), 'scalar'),
-        ('float_power', torch.rand(S, S, S) + 1e-3, (uniform_scalar(0.1),), 'scalar_broadcast_rhs'),
-        ('float_power', uniform_scalar(1e-3, requires_grad=True), (torch.rand(S, S, S) + 0.1,), 'scalar_broadcast_lhs'),
-        ('float_power', torch.rand(S, S, S) + 1e-3, (3.14,), 'constant'),
-        ('t', (1, 2), NO_ARGS, '', (False,)),
-        ('reshape', (S, S, S), (S * S, S), '', (False,)),
-        ('reshape', (torch.Size([S * S, S]),), (S, S, S), 'size', (False,)),
-        ('reshape', (S,), (S,), '1d', (False,)),
-        ('reshape', (), (dont_convert(()),), 'scalar_to_scalar', (False,)),
-        ('reshape', (), (1,), 'scalar_to_1d', (False,)),
-        ('reshape_as', (S, S, S), (non_differentiable(torch.rand(S * S, S)),)),
-        ('reshape_as', (), (non_differentiable(torch.tensor(42.)),), 'scalar'),
-        ('reshape_as', (), (non_differentiable(torch.rand(1, 1)),), 'scalar_to_dims'),
-        ('expand', (S, 1, 1), (S, S, S), '', (False,)),
-        ('expand', (torch.Size([S, 1, S]),), (S, S, S), 'size', (False,)),
-        ('expand', (S, 1), (S, S, S), 'new_dim', (False,)),
-        ('expand', (1,), (S, S, S), '1_element', (False,)),
-        ('expand', (1, S), (1, 1, S), 'new_dim_front_old_front_1', (False,)),
-        ('expand', (), (dont_convert(()),), 'scalar_to_scalar'),
-        ('expand', (), (1, 3, 2), 'scalar_to_dims', (False,)),
-        ('expand_as', (S, 1, 1), (torch.rand(S, S, S),), '', (False,)),
-        ('fmod', (S, S, S), (1.5,), '', (True,)),
-        ('fmod', (), (1.5,), 'scalar', (True,)),
-        ('fmod', (S, S, S), (non_differentiable(torch.rand(S, S, S) + 1.5),), 'tensor'),
-        ('fmod', (S,), (non_differentiable(torch.rand(S, S, S) + 1.5),), 'tensor_broadcast_lhs'),
-        ('fmod', (S, S, S), (non_differentiable(torch.rand(S) + 1.5),), 'tensor_broadcast_rhs'),
-        ('fmod', (S, 1, S), (non_differentiable(torch.rand(S, S) + 1.5),), 'tensor_broadcast_all'),
-        ('fmod', (), (non_differentiable(uniform_scalar(1.5)),), 'scalar_tensor'),
-        ('fmod', (), (non_differentiable(torch.rand(S, S, S) + 1.5),), 'scalar_tensor_broadcast_lhs'),
-        ('fmod', (S, S, S), (non_differentiable(uniform_scalar(1.5)),), 'scalar_tensor_broadcast_rhs'),
-        ('remainder', (S, S, S), (1.5,), '', (True,)),
-        ('remainder', (), (1.5,), 'scalar', (True,)),
-        ('remainder', (S, S, S), (non_differentiable(torch.rand(S, S, S) + 1.5),), 'tensor'),
-        ('remainder', (S,), (non_differentiable(torch.rand(S, S, S) + 1.5),), 'tensor_broadcast_lhs'),
-        ('remainder', (S, 1, S), (non_differentiable(torch.rand(S, S) + 1.5),), 'tensor_broadcast_all'),
-        ('remainder', (), (non_differentiable(uniform_scalar(1.5)),), 'scalar_tensor'),
-        ('remainder', (), (non_differentiable(torch.rand(S, S, S) + 1.5),), 'scalar_tensor_broadcast_lhs'),
-        ('kthvalue', (S, S, S), (2,)),
-        ('kthvalue', (S, S, S), (2, 1,), 'dim', (), [1]),
-        ('kthvalue', (S, S, S), (2, 1, True,), 'keepdim_dim', (), [1]),
-        ('kthvalue', (S,), (2, 0,), 'dim_1d', (), [1]),
-        ('kthvalue', (S,), (2, 0, True,), 'keepdim_dim_1d', (), [1]),
-        ('kthvalue', (), (1,), 'scalar', (), ()),
-        ('kthvalue', (), (1, 0,), 'scalar_dim', (), [1]),
-        ('kthvalue', (), (1, 0, True), 'scalar_keepdim_dim', (), [1]),
-        ('median', (S, S, S), NO_ARGS),
-        ('median', (S, S, S), (1,), 'dim', (), [0]),
-        ('median', (S, S, S), (1, True,), 'keepdim_dim', (), [0]),
-        ('median', (), NO_ARGS, 'scalar'),
-        ('median', (), (0,), 'scalar_dim', (), [0]),
-        ('median', (), (0, True,), 'scalar_keepdim_dim', (), [0]),
-        ('nanmedian', (S, S, S), NO_ARGS),
-        ('nanmedian', (S, S, S), (1,), 'dim', (), [0]),
-        ('nanmedian', (S, S, S), (1, True,), 'keepdim_dim', (), [0]),
-        ('nanmedian', (), NO_ARGS, 'scalar'),
-        ('nanmedian', (), (0,), 'scalar_dim', (), [0]),
-        ('nanmedian', (), (0, True,), 'scalar_keepdim_dim', (), [0]),
-        ('var_mean', (S, S, S), (False,), ''),
-        ('var_mean', (S, S, S), (1, False), 'dim', [0]),
-        ('var_mean', (S, S, S), (1, True, True), 'keepdim_dim', [0]),
-        ('var_mean', (S,), (0, False), 'dim_1d', [0]),
-        ('var_mean', (S,), (0, True, True), 'keepdim_dim_1d', [0]),
-        ('std_mean', (S, S, S), (False,), ''),
-        ('std_mean', (S, S, S), (1, False), 'dim', [0]),
-        ('std_mean', (S, S, S), (1, True, True), 'keepdim_dim', [0]),
-        ('std_mean', (S,), (0, False), 'dim_1d', [0]),
-        ('std_mean', (S,), (0, True, True), 'keepdim_dim_1d', [0]),
-        ('renorm', (S, S, S), (2, 1, 0.5), 'dim', (), [1]),
-        ('renorm', (S, S, S), (1, 2, 3), 'norm_1'),
-        ('renorm', (S, S, S), (inf, 2, 0.5), 'norm_inf'),
-        ('log_softmax', (S, S, S), (1, torch.float64,), 'kwarg_dtype_would_break_jit_loader', (True,)),
-        ('zero_', (S, S, S), NO_ARGS),
-        ('zero_', (), NO_ARGS, 'scalar'),
-        ('norm', (S, S), (), 'default'),
-        ('norm', (S, S), (2,), '2'),
-        ('norm', (S, S), (0,), '0'),
-        ('norm', (S, S), (0.5,), '0_5'),
-        ('norm', (S, S), (1,), '1'),
-        ('norm', (S, S), (3,), '3'),
-        ('norm', (S, S), (inf,), 'inf'),
-        ('norm', (S, S), (-inf,), '-inf'),
-        ('norm', (S, S), ('fro',), 'fro_default'),
-        ('norm', (S, S), ('fro', [0, 1],), 'fro'),
-        ('norm', (S, S), ('nuc',), 'nuc', (), NO_ARGS, [skipCPUIfNoLapack, skipCUDAIfNoMagma]),
-        ('norm', (S, S, S), ('nuc', [1, 2]), 'nuc_batched', (), NO_ARGS, [skipCPUIfNoLapack, skipCUDAIfNoMagma]),
-        ('norm', (S, S), (-1,), 'neg_1'),
-        ('norm', (S, S), (-2,), 'neg_2'),
-        ('norm', (S, S), (-0.5,), 'neg_0_5'),
-        ('norm', (S, S), (-1.5,), 'neg_1_5'),
-        ('norm', (S, S), (-2, 1,), 'neg_2_2_dim', (), [1]),
-        ('norm', (S, S), (-1, 1,), 'neg_1_2_dim', (), [1]),
-        ('norm', (S, S), (0, 1,), '0_2_dim', (), [1]),
-        ('norm', (S, S), (1, 1,), '1_2_dim', (), [1]),
-        ('norm', (S, S), (2, 1,), '2_2_dim', (), [1]),
-        ('norm', (S, S), (3, 1,), '3_2_dim', (), [1]),
-        ('norm', (S, S), (inf, 1,), 'inf_2_dim'),
-        ('norm', torch.rand(S, S, S) + 5e-2, (1.5,), '1_5_default'),
-        ('norm', (S, S, S), (2, 1), '2_dim', (), [1]),
-        ('norm', (S, S, S), (3, 1), '3_dim', (), [1]),
-        ('norm', torch.rand(S, S, S) + 5e-2, (1.5, 1), '1_5_dim', (), [1]),
-        ('norm', (S, S, S), (2, 1, True), 'keepdim_2_dim', (), [1]),
-        ('norm', (S, S, S), (3, 1, True), 'keepdim_3_dim', (), [1]),
-        ('norm', torch.rand(S, S, S) + 5e-2, (1.5, 1, True), 'keepdim_1_5_dim', (), [1]),
-        ('norm', (), (2, 0), '2_dim_scalar', (), [1]),
-        ('norm', (), (3, 0), '3_dim_scalar', (), [1]),
-        ('norm', (), (2, 0, True), 'keepdim_2_dim_scalar', (), [1]),
-        ('norm', (), (3, 0, True), 'keepdim_3_dim_scalar', (), [1]),
-        ('clone', (S, M, S), NO_ARGS),
-        ('clone', (), NO_ARGS, 'scalar'),
-        ('contiguous', (S, S), NO_ARGS, '', (True,)),
-        ('contiguous', torch.randn(S, S).transpose(0, 1), NO_ARGS, 'not_contiguous', (True,)),
-        ('diag_embed', (S, S), NO_ARGS),
-        ('diagonal', (M, M), NO_ARGS, '2d'),
-        ('diagonal', (3, 5), NO_ARGS, '2d_wide'),
-        ('diagonal', (3, 5), (2,), '2d_wide_pos'),
-        ('diagonal', (3, 5), (-2,), '2d_wide_neg'),
-        ('diagonal', (5, 3), NO_ARGS, '2d_tall'),
-        ('diagonal', (5, 3), (2,), '2d_tall_pos'),
-        ('diagonal', (5, 3), (-2,), '2d_tall_neg'),
-        ('diagonal', (M, M), (1,), '2d_1'),
-        ('diagonal', (M, M), (2,), '2d_2'),
-        ('diagonal', (M, M, M), (1, 1, 2), '3d_1'),
-        ('diagonal', (M, M, M), (2, 0, 1), '3d_2'),
-        ('diagonal', (M, M, M), (-2, 0, 1), '3d_3'),
-        ('tril', (M, M), NO_ARGS),
-        ('tril', (M, M), (2,), 'idx'),
-        ('tril', (S, M, M), NO_ARGS, 'batched'),
-        ('tril', (S, M, M), (2,), 'batched_idx'),
-        ('tril', (3, 3, S, S), NO_ARGS, 'more_batched'),
-        ('triu', (M, M), NO_ARGS),
-        ('triu', (M, M), (2,), 'idx'),
-        ('triu', (S, M, M), NO_ARGS, 'batched'),
-        ('triu', (S, M, M), (2,), 'batched_idx'),
-        ('triu', (3, 3, S, S), NO_ARGS, 'more_batched'),
-        ('cross', (S, 3), ((S, 3),)),
-        ('cross', (S, 3, S), ((S, 3, S), 1), 'dim'),
-        ('fill_', (S, S, S), (1,), 'number'),
-        ('fill_', (), (1,), 'number_scalar'),
-        ('fill_', (S, S, S), ((),), 'variable'),
-        ('select', (S, S, S), (1, 2), 'dim', (), [0]),
-        ('select', (S, S, S), (1, -1), 'wrap_dim', (), [0]),
-        ('select', (S,), (0, 2), '1d'),
-        ('narrow', (S, S, S), (1, 2, 2), 'dim', (), [0]),
-        ('narrow', (S, S, S), (1, 0, 0), 'empty_dim', (), [0]),
-        ('squeeze', (S, 1, S, 1), NO_ARGS, '', (True,)),
-        ('squeeze', (1, 1, 1, 1), NO_ARGS, 'input_sizes_are_ones', (True,)),
-        ('squeeze', (S, 1, S, 1), (1,), '1_dim', (True,), [0]),
-        ('squeeze', (S, 1, S, 1), (2,), 'not_1_dim', (True,), [0]),
-        ('squeeze', (), (0,), 'scalar', (True,), [0]),
-        ('chunk', (S, S, S), (2,), '', (True, 'prim::ConstantChunk')),
-        ('chunk', (S, S, S), (S, 1), 'dim', (True, 'prim::ConstantChunk'), [1]),
-        ('split', (S, S, S), (2,), '', (True,)),
-        ('split', (S, S, S), (S, 1), 'dim', (True,), [1]),
-        ('split', (S, S, S), ([int(S / 3), S - int(S / 3) * 2, int(S / 3)],), 'size_list',
-            (True, 'aten::split_with_sizes')),
-        ('split', (S, S, S), ([int(S / 2), S - int(S / 2) * 2, int(S / 2)], 2), 'size_list_dim',
-            (True, 'aten::split_with_sizes'), [1]),
-        ('split_with_sizes', (S, S, S), ([int(S / 3), S - int(S / 3) * 2, int(S / 3)],), '', (True,)),
-        ('split_with_sizes', (S, S, S), ([int(S / 3), S - int(S / 3), 0],), 'size_0', (True, )),
-        ('split_with_sizes', (S, S, S), ([int(S / 3), S - int(S / 3) * 2, int(S / 3)],), 'dim', (True, ), [1]),
-        ('tensor_split', (S, S, S), (3,), 'sections', (False,)),
-        ('tensor_split', (S, S, S), (3, 1), 'sections_dim', (False,), [1]),
-        ('tensor_split', (S, S, S), ([2, 4],), 'indices', (False,)),
-        ('tensor_split', (S, S, S), ([2, 4], 1), 'indices_dim', (False,), [1]),
-        ('resize_', (S, S, S), (torch.Size([S * S, S])), 'fewer_dims'),
-        ('resize_', (), (dont_convert(()),), 'scalar'),
-        ('resize_', (), (torch.Size([1, 1, 1])), 'scalar_to_dims'),
-        ('resize_as_', (), (non_differentiable(torch.tensor(5.)),), 'scalar'),
-        ('resize_as_', (), (non_differentiable(torch.randn((1, 1, 1))),), 'scalar_to_dims'),
-        ('resize_as_', (S, S, S), (non_differentiable(torch.randn(S * S, S)),)),
-        ('where', (M, M), (mask_not_all_zeros((M, M)), (M, M)), '', (True,)),
-        ('where', (M, 1, M), (mask_not_all_zeros((M, M)), (M, M, 1)), 'broadcast_all', (True,)),
-        ('where', (), (bernoulli_scalar(), ()), 'scalar', (True,)),
-        ('where', (M, 1, M), (bernoulli_scalar(), (M, M, 1)), 'scalar_broadcast_mask', (True,)),
-        ('where', (), (mask_not_all_zeros((M, M)), ()), 'scalar_broadcast_non_mask', (True,)),
-        ('to_sparse', (S, S), (), '', (), (), [], lambda x: x.to_dense())
-    ]
-
-def create_input(call_args, requires_grad=True, non_contiguous=False, call_kwargs=None, dtype=torch.double, device=None):
-    if not isinstance(call_args, tuple):
-        call_args = (call_args,)
-
-    def map_arg(arg):
-        def maybe_non_contig(tensor):
-            return tensor if not non_contiguous else make_non_contiguous(tensor)
-
-        if isinstance(arg, torch.Size) or isinstance(arg, dont_convert):
-            return arg
-        elif isinstance(arg, tuple) and len(arg) == 0:
-            var = torch.randn((), dtype=dtype, device=device)
-            var.requires_grad = requires_grad
-            return var
-        elif isinstance(arg, tuple) and not isinstance(arg[0], torch.Tensor):
-            return Variable(maybe_non_contig(torch.randn(*arg, dtype=dtype, device=device)), requires_grad=requires_grad)
-        # double check casting
-        elif isinstance(arg, non_differentiable):
-            if isinstance(arg.tensor, torch.Tensor):
-                if arg.tensor.dtype == torch.float:
-                    return maybe_non_contig(arg.tensor.to(dtype=torch.double, device=device))
-                if arg.tensor.dtype == torch.cfloat:
-                    return maybe_non_contig(arg.tensor.to(dtype=torch.cdouble, device=device))
-                return maybe_non_contig(arg.tensor.to(device=device))
-            return maybe_non_contig(arg.tensor.to(device=device))
-        elif isinstance(arg, torch.Tensor):
-            if arg.dtype == torch.float:
-                arg = arg.double()
-            if arg.dtype == torch.cfloat:
-                arg = arg.to(torch.cdouble)
-            if arg.is_complex() != dtype.is_complex:
-                raise RuntimeError("User provided tensor is real for a test that runs with complex dtype, ",
-                                   "which is not supported for now")
-            # NOTE: We do clone() after detach() here because we need to be able to change size/storage of v afterwards
-            v = maybe_non_contig(arg).detach().to(device=device).clone()
-            v.requires_grad = requires_grad and (v.is_floating_point() or v.is_complex())
-            return v
-        elif callable(arg):
-            return map_arg(arg(dtype=dtype, device=device))
-        else:
-            return arg
-    args_out = tuple(map_arg(arg) for arg in call_args)
-    kwargs_out = {k: map_arg(v) for k, v in call_kwargs.items()} if call_kwargs else {}
-    return args_out, kwargs_out
-
-
-=======
 # TODO: move all tri/tril/triu testing to tensor creation op test suite and remove
 #   these from here
->>>>>>> 1fc3576d
 def _compare_trilu_indices(
         self, row, col, offset=0, dtype=torch.long, device='cpu'):
     if row == 0 or col == 0:
